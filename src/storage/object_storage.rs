--- conflicted
+++ resolved
@@ -160,13 +160,8 @@
     ) -> Result<String, ObjectStorageError> {
         let format = ObjectStoreFormat {
             created_at: Local::now().to_rfc3339(),
-<<<<<<< HEAD
             permissions: vec![Permisssion::new(PARSEABLE.options.username.clone())],
-            stream_type: Some(stream_type.to_string()),
-=======
-            permissions: vec![Permisssion::new(CONFIG.options.username.clone())],
             stream_type,
->>>>>>> 52947796
             time_partition: (!time_partition.is_empty()).then(|| time_partition.to_string()),
             time_partition_limit: time_partition_limit.map(|limit| limit.to_string()),
             custom_partition: (!custom_partition.is_empty()).then(|| custom_partition.to_string()),

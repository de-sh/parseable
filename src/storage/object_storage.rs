/*
 * Parseable Server (C) 2022 - 2024 Parseable, Inc.
 *
 * This program is free software: you can redistribute it and/or modify
 * it under the terms of the GNU Affero General Public License as
 * published by the Free Software Foundation, either version 3 of the
 * License, or (at your option) any later version.
 *
 * This program is distributed in the hope that it will be useful,
 * but WITHOUT ANY WARRANTY; without even the implied warranty of
 * MERCHANTABILITY or FITNESS FOR A PARTICULAR PURPOSE.  See the
 * GNU Affero General Public License for more details.
 *
 * You should have received a copy of the GNU Affero General Public License
 * along with this program.  If not, see <http://www.gnu.org/licenses/>.
 *
 */

use std::collections::BTreeMap;
use std::collections::HashMap;
use std::collections::HashSet;
use std::fmt::Debug;
use std::fs::{remove_file, File};
use std::num::NonZeroU32;
use std::path::Path;
use std::sync::Arc;
use std::time::Duration;
use std::time::Instant;

use actix_web_prometheus::PrometheusMetrics;
use arrow_schema::Schema;
use async_trait::async_trait;
use bytes::Bytes;
use chrono::{DateTime, Utc};
use datafusion::{datasource::listing::ListingTableUrl, execution::runtime_env::RuntimeEnvBuilder};
use once_cell::sync::OnceCell;
use relative_path::RelativePath;
use relative_path::RelativePathBuf;
use tracing::info;
use tracing::{error, warn};
use ulid::Ulid;

use crate::alerts::AlertConfig;
use crate::catalog::{self, manifest::Manifest, snapshot::Snapshot};
use crate::correlation::{CorrelationConfig, CorrelationError};
use crate::handlers::http::modal::ingest_server::INGESTOR_EXPECT;
use crate::handlers::http::users::CORRELATION_DIR;
use crate::handlers::http::users::{DASHBOARDS_DIR, FILTER_DIR, USERS_ROOT_DIR};
use crate::metrics::storage::StorageMetrics;
use crate::metrics::{EVENTS_STORAGE_SIZE_DATE, LIFETIME_EVENTS_STORAGE_SIZE, STORAGE_SIZE};
use crate::option::Mode;
use crate::parseable::LogStream;
use crate::parseable::PARSEABLE;
use crate::stats::FullStats;

use super::{
    retention::Retention, ObjectStorageError, ObjectStoreFormat, StorageMetadata,
    ALERTS_ROOT_DIRECTORY, MANIFEST_FILE, PARSEABLE_METADATA_FILE_NAME, PARSEABLE_ROOT_DIRECTORY,
    SCHEMA_FILE_NAME, STREAM_METADATA_FILE_NAME, STREAM_ROOT_DIRECTORY,
};

pub trait ObjectStorageProvider: StorageMetrics + std::fmt::Debug + Send + Sync {
    fn get_datafusion_runtime(&self) -> RuntimeEnvBuilder;
    fn construct_client(&self) -> Arc<dyn ObjectStorage>;
    fn get_object_store(&self) -> Arc<dyn ObjectStorage> {
        static STORE: OnceCell<Arc<dyn ObjectStorage>> = OnceCell::new();

        STORE.get_or_init(|| self.construct_client()).clone()
    }
    fn get_endpoint(&self) -> String;
    fn register_store_metrics(&self, handler: &PrometheusMetrics);
    fn name(&self) -> &'static str;
}

#[async_trait]
pub trait ObjectStorage: Debug + Send + Sync + 'static {
    async fn get_object(&self, path: &RelativePath) -> Result<Bytes, ObjectStorageError>;
    // TODO: make the filter function optional as we may want to get all objects
    async fn get_objects(
        &self,
        base_path: Option<&RelativePath>,
        filter_fun: Box<dyn Fn(String) -> bool + Send>,
    ) -> Result<Vec<Bytes>, ObjectStorageError>;
    async fn put_object(
        &self,
        path: &RelativePath,
        resource: Bytes,
    ) -> Result<(), ObjectStorageError>;
    async fn delete_prefix(&self, path: &RelativePath) -> Result<(), ObjectStorageError>;
    async fn check(&self) -> Result<(), ObjectStorageError>;
    async fn delete_stream(&self, stream_name: &str) -> Result<(), ObjectStorageError>;
    async fn list_streams(&self) -> Result<HashSet<LogStream>, ObjectStorageError>;
    async fn list_old_streams(&self) -> Result<HashSet<LogStream>, ObjectStorageError>;
    async fn list_dirs(&self) -> Result<Vec<String>, ObjectStorageError>;
    async fn list_dirs_relative(
        &self,
        relative_path: &RelativePath,
    ) -> Result<Vec<String>, ObjectStorageError>;

    async fn get_all_saved_filters(
        &self,
    ) -> Result<HashMap<RelativePathBuf, Vec<Bytes>>, ObjectStorageError> {
        let mut filters: HashMap<RelativePathBuf, Vec<Bytes>> = HashMap::new();

        let users_dir = RelativePathBuf::from(USERS_ROOT_DIR);
        for user in self.list_dirs_relative(&users_dir).await? {
            let stream_dir = users_dir.join(&user).join("filters");
            for stream in self.list_dirs_relative(&stream_dir).await? {
                let filters_path = stream_dir.join(&stream);
                let filter_bytes = self
                    .get_objects(
                        Some(&filters_path),
                        Box::new(|file_name| file_name.ends_with(".json")),
                    )
                    .await?;
                filters
                    .entry(filters_path)
                    .or_default()
                    .extend(filter_bytes);
            }
        }

        Ok(filters)
    }

    async fn get_all_dashboards(
        &self,
    ) -> Result<HashMap<RelativePathBuf, Vec<Bytes>>, ObjectStorageError> {
        let mut dashboards: HashMap<RelativePathBuf, Vec<Bytes>> = HashMap::new();

        let users_dir = RelativePathBuf::from(USERS_ROOT_DIR);
        for user in self.list_dirs_relative(&users_dir).await? {
            let dashboards_path = users_dir.join(&user).join("dashboards");
            let dashboard_bytes = self
                .get_objects(
                    Some(&dashboards_path),
                    Box::new(|file_name| file_name.ends_with(".json")),
                )
                .await?;

            dashboards
                .entry(dashboards_path)
                .or_default()
                .extend(dashboard_bytes);
        }

        Ok(dashboards)
    }

    ///fetch all correlations stored in object store
    /// return the correlation file path and all correlation json bytes for each file path
    async fn get_all_correlations(
        &self,
    ) -> Result<HashMap<RelativePathBuf, Vec<Bytes>>, ObjectStorageError> {
        let mut correlations: HashMap<RelativePathBuf, Vec<Bytes>> = HashMap::new();

        let users_dir = RelativePathBuf::from(USERS_ROOT_DIR);
        for user in self.list_dirs_relative(&users_dir).await? {
            let correlations_path = users_dir.join(&user).join("correlations");
            let correlation_bytes = self
                .get_objects(
                    Some(&correlations_path),
                    Box::new(|file_name| file_name.ends_with(".json")),
                )
                .await?;

            correlations
                .entry(correlations_path)
                .or_default()
                .extend(correlation_bytes);
        }

        Ok(correlations)
    }

    async fn list_dates(&self, stream_name: &str) -> Result<Vec<String>, ObjectStorageError>;
    async fn list_manifest_files(
        &self,
        stream_name: &str,
    ) -> Result<BTreeMap<String, Vec<String>>, ObjectStorageError>;
    async fn upload_file(&self, key: &str, path: &Path) -> Result<(), ObjectStorageError>;
    async fn delete_object(&self, path: &RelativePath) -> Result<(), ObjectStorageError>;
    async fn get_ingestor_meta_file_paths(
        &self,
    ) -> Result<Vec<RelativePathBuf>, ObjectStorageError>;
    async fn get_stream_file_paths(
        &self,
        stream_name: &str,
    ) -> Result<Vec<RelativePathBuf>, ObjectStorageError>;
    async fn try_delete_ingestor_meta(
        &self,
        ingestor_filename: String,
    ) -> Result<(), ObjectStorageError>;
    /// Returns the amount of time taken by the `ObjectStore` to perform a get
    /// call.
    async fn get_latency(&self) -> Duration {
        // It's Ok to `unwrap` here. The hardcoded value will always Result in
        // an `Ok`.
        let path = parseable_json_path();
        let start = Instant::now();
        let _ = self.get_object(&path).await;
        start.elapsed()
    }

    fn query_prefixes(&self, prefixes: Vec<String>) -> Vec<ListingTableUrl>;
    fn absolute_url(&self, prefix: &RelativePath) -> object_store::path::Path;
    fn store_url(&self) -> url::Url;

    async fn put_schema(
        &self,
        stream_name: &str,
        schema: &Schema,
    ) -> Result<(), ObjectStorageError> {
        self.put_object(&schema_path(stream_name), to_bytes(schema))
            .await?;

        Ok(())
    }

    async fn create_stream(
        &self,
        stream_name: &str,
        meta: ObjectStoreFormat,
        schema: Arc<Schema>,
    ) -> Result<String, ObjectStorageError> {
        let format_json = to_bytes(&meta);
        self.put_object(&schema_path(stream_name), to_bytes(&schema))
            .await?;

        self.put_object(&stream_json_path(stream_name), format_json)
            .await?;

        Ok(meta.created_at)
    }

    async fn update_time_partition_limit_in_stream(
        &self,
        stream_name: &str,
        time_partition_limit: NonZeroU32,
    ) -> Result<(), ObjectStorageError> {
        let mut format = self.get_object_store_format(stream_name).await?;
        format.time_partition_limit = Some(time_partition_limit.to_string());
        let format_json = to_bytes(&format);
        self.put_object(&stream_json_path(stream_name), format_json)
            .await?;

        Ok(())
    }

    async fn update_custom_partitions_in_stream(
        &self,
        stream_name: &str,
        custom_partitions: &[String],
    ) -> Result<(), ObjectStorageError> {
        if custom_partitions.is_empty() {
            return Ok(());
        }
        let mut format = self.get_object_store_format(stream_name).await?;
        format.custom_partitions = custom_partitions.to_vec();
        let format_json = to_bytes(&format);
        self.put_object(&stream_json_path(stream_name), format_json)
            .await?;

        Ok(())
    }

    /// Updates the first event timestamp in the object store for the specified stream.
    ///
    /// This function retrieves the current object-store format for the given stream,
    /// updates the `first_event_at` field with the provided timestamp, and then
    /// stores the updated format back in the object store.
    ///
    /// # Arguments
    ///
    /// * `stream_name` - The name of the stream to update.
    /// * `first_event` - The timestamp of the first event to set.
    ///
    /// # Returns
    ///
    /// * `Result<(), ObjectStorageError>` - Returns `Ok(())` if the update is successful,
    ///   or an `ObjectStorageError` if an error occurs.
    ///
    /// # Examples
    /// ```ignore
    /// ```rust
    /// let result = object_store.update_first_event_in_stream("my_stream", "2023-01-01T00:00:00Z").await;
    /// assert!(result.is_ok());
    /// ```
    async fn update_first_event_in_stream(
        &self,
        stream_name: &str,
        first_event: &str,
    ) -> Result<(), ObjectStorageError> {
        let mut format = self.get_object_store_format(stream_name).await?;
        format.first_event_at = Some(first_event.to_string());
        let format_json = to_bytes(&format);
        self.put_object(&stream_json_path(stream_name), format_json)
            .await?;

        Ok(())
    }

    async fn put_alert(
        &self,
        alert_id: Ulid,
        alert: &AlertConfig,
    ) -> Result<(), ObjectStorageError> {
        self.put_object(&alert_json_path(alert_id), to_bytes(alert))
            .await
    }

    async fn put_stats(
        &self,
        stream_name: &str,
        stats: &FullStats,
    ) -> Result<(), ObjectStorageError> {
        let path = stream_json_path(stream_name);
        let stream_metadata = self.get_object(&path).await?;
        let stats = serde_json::to_value(stats).expect("stats are perfectly serializable");
        let mut stream_metadata: serde_json::Value =
            serde_json::from_slice(&stream_metadata).expect("parseable config is valid json");

        stream_metadata["stats"] = stats;
        self.put_object(&path, to_bytes(&stream_metadata)).await
    }

    async fn put_retention(
        &self,
        stream_name: &str,
        retention: &Retention,
    ) -> Result<(), ObjectStorageError> {
        let path = stream_json_path(stream_name);
        let stream_metadata = self.get_object(&path).await?;
        let mut stream_metadata: ObjectStoreFormat =
            serde_json::from_slice(&stream_metadata).expect("parseable config is valid json");
        stream_metadata.retention = Some(retention.clone());

        self.put_object(&path, to_bytes(&stream_metadata)).await
    }

    async fn put_metadata(
        &self,
        parseable_metadata: &StorageMetadata,
    ) -> Result<(), ObjectStorageError> {
        self.put_object(&parseable_json_path(), to_bytes(parseable_metadata))
            .await
    }

    async fn upsert_schema_to_storage(
        &self,
        stream_name: &str,
    ) -> Result<Schema, ObjectStorageError> {
        // try get my schema
        // if fails get the base schema
        // put the schema to storage??
        let schema_path = schema_path(stream_name);
        let byte_data = match self.get_object(&schema_path).await {
            Ok(bytes) => bytes,
            Err(_) => {
                // base schema path
                let schema_path = RelativePathBuf::from_iter([
                    stream_name,
                    STREAM_ROOT_DIRECTORY,
                    SCHEMA_FILE_NAME,
                ]);
                let data = self.get_object(&schema_path).await?;
                // schema was not found in store, so it needs to be placed
                self.put_schema(stream_name, &serde_json::from_slice(&data)?)
                    .await?;

                data
            }
        };
        Ok(serde_json::from_slice(&byte_data)?)
    }

    async fn get_schema(&self, stream_name: &str) -> Result<Schema, ObjectStorageError> {
        let schema_map = self.get_object(&schema_path(stream_name)).await?;
        Ok(serde_json::from_slice(&schema_map)?)
    }

    async fn get_alerts(&self) -> Result<Vec<AlertConfig>, ObjectStorageError> {
        let alerts_path = RelativePathBuf::from(ALERTS_ROOT_DIRECTORY);
        let alerts = self
            .get_objects(
                Some(&alerts_path),
                Box::new(|file_name| file_name.ends_with(".json")),
            )
            .await?
            .iter()
            .filter_map(|bytes| {
                serde_json::from_slice(bytes)
                    .inspect_err(|err| warn!("Expected compatible json, error = {err}"))
                    .ok()
            })
            .collect();

        Ok(alerts)
    }

    async fn upsert_stream_metadata(
        &self,
        stream_name: &str,
    ) -> Result<ObjectStoreFormat, ObjectStorageError> {
        let stream_metadata = match self.get_object(&stream_json_path(stream_name)).await {
            Ok(data) => data,
            Err(_) => {
                // get the base stream metadata
                let bytes = self
                    .get_object(&RelativePathBuf::from_iter([
                        stream_name,
                        STREAM_ROOT_DIRECTORY,
                        STREAM_METADATA_FILE_NAME,
                    ]))
                    .await?;

                let mut config = serde_json::from_slice::<ObjectStoreFormat>(&bytes)
                    .expect("parseable config is valid json");

                if PARSEABLE.options.mode == Mode::Ingest {
                    config.stats = FullStats::default();
                    config.snapshot.manifest_list = vec![];
                }

                self.put_stream_manifest(stream_name, &config).await?;
                bytes
            }
        };

        Ok(serde_json::from_slice(&stream_metadata).expect("parseable config is valid json"))
    }

    async fn put_stream_manifest(
        &self,
        stream_name: &str,
        manifest: &ObjectStoreFormat,
    ) -> Result<(), ObjectStorageError> {
        let path = stream_json_path(stream_name);
        self.put_object(&path, to_bytes(manifest)).await
    }

    async fn get_metadata(&self) -> Result<Option<StorageMetadata>, ObjectStorageError> {
        let parseable_metadata: Option<StorageMetadata> =
            match self.get_object(&parseable_json_path()).await {
                Ok(bytes) => {
                    Some(serde_json::from_slice(&bytes).expect("parseable config is valid json"))
                }
                Err(err) => {
                    if matches!(err, ObjectStorageError::NoSuchKey(_)) {
                        None
                    } else {
                        return Err(err);
                    }
                }
            };

        Ok(parseable_metadata)
    }

    // get the manifest info
    async fn get_manifest(
        &self,
        path: &RelativePath,
    ) -> Result<Option<Manifest>, ObjectStorageError> {
        let path = manifest_path(path.as_str());
        match self.get_object(&path).await {
            Ok(bytes) => {
                let manifest = serde_json::from_slice(&bytes)?;
                Ok(Some(manifest))
            }
            Err(ObjectStorageError::NoSuchKey(_)) => Ok(None),
            Err(err) => Err(err),
        }
    }

    async fn put_manifest(
        &self,
        path: &RelativePath,
        manifest: Manifest,
    ) -> Result<(), ObjectStorageError> {
        let path = manifest_path(path.as_str());
        self.put_object(&path, to_bytes(&manifest)).await
    }

    // gets the snapshot of the stream
    async fn get_object_store_format(
        &self,
        stream: &str,
    ) -> Result<ObjectStoreFormat, ObjectStorageError> {
        let path = stream_json_path(stream);
        let bytes = self.get_object(&path).await?;
        Ok(serde_json::from_slice::<ObjectStoreFormat>(&bytes).expect("snapshot is valid json"))
    }

    async fn put_snapshot(
        &self,
        stream: &str,
        snapshot: Snapshot,
    ) -> Result<(), ObjectStorageError> {
        let mut stream_meta = self.upsert_stream_metadata(stream).await?;
        stream_meta.snapshot = snapshot;
        self.put_object(&stream_json_path(stream), to_bytes(&stream_meta))
            .await
    }

    ///create stream from querier stream.json from storage
    async fn create_stream_from_querier(
        &self,
        stream_name: &str,
    ) -> Result<Bytes, ObjectStorageError> {
        let stream_path = RelativePathBuf::from_iter([
            stream_name,
            STREAM_ROOT_DIRECTORY,
            STREAM_METADATA_FILE_NAME,
        ]);

        if let Ok(querier_stream_json_bytes) = self.get_object(&stream_path).await {
            let querier_stream_metadata =
                serde_json::from_slice::<ObjectStoreFormat>(&querier_stream_json_bytes)?;
            let stream_metadata = ObjectStoreFormat {
                stats: FullStats::default(),
                snapshot: Snapshot::default(),
                ..querier_stream_metadata
            };
            let stream_metadata_bytes: Bytes = serde_json::to_vec(&stream_metadata)?.into();
            self.put_object(
                &stream_json_path(stream_name),
                stream_metadata_bytes.clone(),
            )
            .await?;
            return Ok(stream_metadata_bytes);
        }

        Ok(Bytes::new())
    }

    ///create stream from ingestor stream.json from storage
    async fn create_stream_from_ingestor(
        &self,
        stream_name: &str,
    ) -> Result<Bytes, ObjectStorageError> {
        let stream_path = RelativePathBuf::from_iter([stream_name, STREAM_ROOT_DIRECTORY]);
        if let Some(stream_metadata_obs) = self
            .get_objects(
                Some(&stream_path),
                Box::new(|file_name| {
                    file_name.starts_with(".ingestor") && file_name.ends_with("stream.json")
                }),
            )
            .await
            .into_iter()
            .next()
        {
            if !stream_metadata_obs.is_empty() {
                let stream_metadata_bytes = &stream_metadata_obs[0];
                let stream_ob_metadata =
                    serde_json::from_slice::<ObjectStoreFormat>(stream_metadata_bytes)?;
                let stream_metadata = ObjectStoreFormat {
                    stats: FullStats::default(),
                    snapshot: Snapshot::default(),
                    ..stream_ob_metadata
                };

                let stream_metadata_bytes: Bytes = serde_json::to_vec(&stream_metadata)?.into();
                self.put_object(
                    &stream_json_path(stream_name),
                    stream_metadata_bytes.clone(),
                )
                .await?;

                return Ok(stream_metadata_bytes);
            }
        }
        Ok(Bytes::new())
    }

    ///create schema from querier schema from storage
    async fn create_schema_from_querier(
        &self,
        stream_name: &str,
    ) -> Result<Bytes, ObjectStorageError> {
        let path =
            RelativePathBuf::from_iter([stream_name, STREAM_ROOT_DIRECTORY, SCHEMA_FILE_NAME]);
        if let Ok(querier_schema_bytes) = self.get_object(&path).await {
            self.put_object(&schema_path(stream_name), querier_schema_bytes.clone())
                .await?;
            return Ok(querier_schema_bytes);
        }
        Ok(Bytes::new())
    }

    ///create schema from ingestor schema from storage
    async fn create_schema_from_ingestor(
        &self,
        stream_name: &str,
    ) -> Result<Bytes, ObjectStorageError> {
        let path = RelativePathBuf::from_iter([stream_name, STREAM_ROOT_DIRECTORY]);
        if let Some(schema_obs) = self
            .get_objects(
                Some(&path),
                Box::new(|file_name| {
                    file_name.starts_with(".ingestor") && file_name.ends_with("schema")
                }),
            )
            .await
            .into_iter()
            .next()
        {
            let schema_ob = &schema_obs[0];
            self.put_object(&schema_path(stream_name), schema_ob.clone())
                .await?;
            return Ok(schema_ob.clone());
        }
        Ok(Bytes::new())
    }

    async fn get_stream_meta_from_storage(
        &self,
        stream_name: &str,
    ) -> Result<Vec<ObjectStoreFormat>, ObjectStorageError> {
        let mut stream_metas = vec![];
        let stream_meta_bytes = self
            .get_objects(
                Some(&RelativePathBuf::from_iter([
                    stream_name,
                    STREAM_ROOT_DIRECTORY,
                ])),
                Box::new(|file_name| file_name.ends_with("stream.json")),
            )
            .await;
        if let Ok(stream_meta_bytes) = stream_meta_bytes {
            for stream_meta in stream_meta_bytes {
                let stream_meta_ob = serde_json::from_slice::<ObjectStoreFormat>(&stream_meta)?;
                stream_metas.push(stream_meta_ob);
            }
        }

        Ok(stream_metas)
    }

    /// Retrieves the earliest first-event-at from the storage for the specified stream.
    ///
    /// This function fetches the object-store format from all the stream.json files for the given stream from the storage,
    /// extracts the `first_event_at` timestamps, and returns the earliest `first_event_at`.
    ///
    /// # Arguments
    ///
    /// * `stream_name` - The name of the stream for which `first_event_at` is to be retrieved.
    ///
    /// # Returns
    ///
    /// * `Result<Option<String>, ObjectStorageError>` - Returns `Ok(Some(String))` with the earliest
    ///   first event timestamp if found, `Ok(None)` if no timestamps are found, or an `ObjectStorageError`
    ///   if an error occurs.
    ///
    /// # Examples
    /// ```ignore
    /// ```rust
    /// let result = get_first_event_from_storage("my_stream").await;
    /// match result {
    ///     Ok(Some(first_event)) => println!("first-event-at: {}", first_event),
    ///     Ok(None) => println!("first-event-at not found"),
    ///     Err(err) => println!("Error: {:?}", err),
    /// }
    /// ```
    async fn get_first_event_from_storage(
        &self,
        stream_name: &str,
    ) -> Result<Option<String>, ObjectStorageError> {
        let mut all_first_events = vec![];
        let stream_metas = self.get_stream_meta_from_storage(stream_name).await;
        if let Ok(stream_metas) = stream_metas {
            for stream_meta in stream_metas.iter() {
                if let Some(first_event) = &stream_meta.first_event_at {
                    let first_event = DateTime::parse_from_rfc3339(first_event).unwrap();
                    let first_event = first_event.with_timezone(&Utc);
                    all_first_events.push(first_event);
                }
            }
        }

        if all_first_events.is_empty() {
            return Ok(None);
        }
        let first_event_at = all_first_events.iter().min().unwrap().to_rfc3339();
        Ok(Some(first_event_at))
    }

    // pick a better name
    fn get_bucket_name(&self) -> String;

    async fn put_correlation(
        &self,
        correlation: &CorrelationConfig,
    ) -> Result<(), ObjectStorageError> {
        let path =
            RelativePathBuf::from_iter([CORRELATION_DIR, &format!("{}.json", correlation.id)]);
        self.put_object(&path, to_bytes(correlation)).await?;
        Ok(())
    }

    async fn get_correlations(&self) -> Result<Vec<Bytes>, CorrelationError> {
        let correlation_path = RelativePathBuf::from(CORRELATION_DIR);
        let correlation_bytes = self
            .get_objects(
                Some(&correlation_path),
                Box::new(|file_name| file_name.ends_with(".json")),
            )
            .await?;

        Ok(correlation_bytes)
    }

    async fn upload_files_from_staging(&self) -> Result<(), ObjectStorageError> {
        if !PARSEABLE.options.staging_dir().exists() {
            return Ok(());
        }

        // get all streams
        for stream_name in PARSEABLE.streams.list() {
            info!("Starting object_store_sync for stream- {stream_name}");

            let stream = PARSEABLE.get_or_create_stream(&stream_name);
<<<<<<< HEAD
            let custom_partitions = stream.get_custom_partitions();
            for file in stream.parquet_files() {
                let filename = file
=======
            let custom_partition = stream.get_custom_partition();
            for path in stream.parquet_files() {
                let filename = path
>>>>>>> f7d366e8
                    .file_name()
                    .expect("only parquet files are returned by iterator")
                    .to_str()
                    .expect("filename is valid string");

                let mut file_date_part = filename.split('.').collect::<Vec<&str>>()[0];
                file_date_part = file_date_part.split('=').collect::<Vec<&str>>()[1];
                let compressed_size = path.metadata().map_or(0, |meta| meta.len());
                STORAGE_SIZE
                    .with_label_values(&["data", &stream_name, "parquet"])
                    .add(compressed_size as i64);
                EVENTS_STORAGE_SIZE_DATE
                    .with_label_values(&["data", &stream_name, "parquet", file_date_part])
                    .add(compressed_size as i64);
                LIFETIME_EVENTS_STORAGE_SIZE
                    .with_label_values(&["data", &stream_name, "parquet"])
                    .add(compressed_size as i64);
                let mut file_suffix = str::replacen(filename, ".", "/", 3);

                if !custom_partitions.is_empty() {
                    file_suffix = str::replacen(filename, ".", "/", 3 + custom_partitions.len());
                }

                let stream_relative_path = format!("{stream_name}/{file_suffix}");

                // Try uploading the file, handle potential errors without breaking the loop
                if let Err(e) = self.upload_file(&stream_relative_path, &path).await {
                    error!("Failed to upload file {filename:?}: {e}");
                    continue; // Skip to the next file
                }

                let absolute_path = self
                    .absolute_url(RelativePath::from_path(&stream_relative_path).unwrap())
                    .to_string();
                let store = PARSEABLE.storage().get_object_store();
                let manifest =
                    catalog::create_from_parquet_file(absolute_path.clone(), &path).unwrap();
                catalog::update_snapshot(store, &stream_name, manifest).await?;

                if let Err(e) = remove_file(path) {
                    warn!("Failed to remove staged file: {e}");
                }
            }

            for path in stream.schema_files() {
                let file = File::open(&path)?;
                let schema: Schema = serde_json::from_reader(file)?;
                commit_schema_to_storage(&stream_name, schema).await?;
                if let Err(e) = remove_file(path) {
                    warn!("Failed to remove staged file: {e}");
                }
            }
        }

        Ok(())
    }
}

pub async fn commit_schema_to_storage(
    stream_name: &str,
    schema: Schema,
) -> Result<(), ObjectStorageError> {
    let storage = PARSEABLE.storage().get_object_store();
    let stream_schema = storage.get_schema(stream_name).await?;
    let new_schema = Schema::try_merge(vec![schema, stream_schema]).unwrap();
    storage.put_schema(stream_name, &new_schema).await
}

#[inline(always)]
pub fn to_bytes(any: &(impl ?Sized + serde::Serialize)) -> Bytes {
    serde_json::to_vec(any)
        .map(|any| any.into())
        .expect("serialize cannot fail")
}

pub fn schema_path(stream_name: &str) -> RelativePathBuf {
    match &PARSEABLE.options.mode {
        Mode::Ingest => {
            let id = PARSEABLE
                .ingestor_metadata
                .as_ref()
                .expect(INGESTOR_EXPECT)
                .get_ingestor_id();
            let file_name = format!(".ingestor.{id}{SCHEMA_FILE_NAME}");

            RelativePathBuf::from_iter([stream_name, STREAM_ROOT_DIRECTORY, &file_name])
        }
        Mode::All | Mode::Query => {
            RelativePathBuf::from_iter([stream_name, STREAM_ROOT_DIRECTORY, SCHEMA_FILE_NAME])
        }
    }
}

#[inline(always)]
pub fn stream_json_path(stream_name: &str) -> RelativePathBuf {
    match &PARSEABLE.options.mode {
        Mode::Ingest => {
            let id = PARSEABLE
                .ingestor_metadata
                .as_ref()
                .expect(INGESTOR_EXPECT)
                .get_ingestor_id();
            let file_name = format!(".ingestor.{id}{STREAM_METADATA_FILE_NAME}",);
            RelativePathBuf::from_iter([stream_name, STREAM_ROOT_DIRECTORY, &file_name])
        }
        Mode::Query | Mode::All => RelativePathBuf::from_iter([
            stream_name,
            STREAM_ROOT_DIRECTORY,
            STREAM_METADATA_FILE_NAME,
        ]),
    }
}

/// if dashboard_id is an empty str it should not append it to the rel path
#[inline(always)]
pub fn dashboard_path(user_id: &str, dashboard_file_name: &str) -> RelativePathBuf {
    RelativePathBuf::from_iter([USERS_ROOT_DIR, user_id, DASHBOARDS_DIR, dashboard_file_name])
}

/// if filter_id is an empty str it should not append it to the rel path
#[inline(always)]
pub fn filter_path(user_id: &str, stream_name: &str, filter_file_name: &str) -> RelativePathBuf {
    RelativePathBuf::from_iter([
        USERS_ROOT_DIR,
        user_id,
        FILTER_DIR,
        stream_name,
        filter_file_name,
    ])
}

/// path will be ".parseable/.parsable.json"
#[inline(always)]
pub fn parseable_json_path() -> RelativePathBuf {
    RelativePathBuf::from_iter([PARSEABLE_ROOT_DIRECTORY, PARSEABLE_METADATA_FILE_NAME])
}

/// TODO: Needs to be updated for distributed mode
#[inline(always)]
pub fn alert_json_path(alert_id: Ulid) -> RelativePathBuf {
    RelativePathBuf::from_iter([ALERTS_ROOT_DIRECTORY, &format!("{alert_id}.json")])
}

#[inline(always)]
pub fn manifest_path(prefix: &str) -> RelativePathBuf {
    match &PARSEABLE.options.mode {
        Mode::Ingest => {
            let id = PARSEABLE
                .ingestor_metadata
                .as_ref()
                .expect(INGESTOR_EXPECT)
                .get_ingestor_id();
            let manifest_file_name = format!("ingestor.{id}.{MANIFEST_FILE}");
            RelativePathBuf::from_iter([prefix, &manifest_file_name])
        }
        _ => RelativePathBuf::from_iter([prefix, MANIFEST_FILE]),
    }
}<|MERGE_RESOLUTION|>--- conflicted
+++ resolved
@@ -721,15 +721,9 @@
             info!("Starting object_store_sync for stream- {stream_name}");
 
             let stream = PARSEABLE.get_or_create_stream(&stream_name);
-<<<<<<< HEAD
             let custom_partitions = stream.get_custom_partitions();
-            for file in stream.parquet_files() {
-                let filename = file
-=======
-            let custom_partition = stream.get_custom_partition();
             for path in stream.parquet_files() {
                 let filename = path
->>>>>>> f7d366e8
                     .file_name()
                     .expect("only parquet files are returned by iterator")
                     .to_str()

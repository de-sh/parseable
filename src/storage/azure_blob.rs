/*
 * Parseable Server (C) 2022 - 2024 Parseable, Inc.
 *
 * This program is free software: you can redistribute it and/or modify
 * it under the terms of the GNU Affero General Public License as
 * published by the Free Software Foundation, either version 3 of the
 * License, or (at your option) any later version.
 *
 * This program is distributed in the hope that it will be useful,
 * but WITHOUT ANY WARRANTY; without even the implied warranty of
 * MERCHANTABILITY or FITNESS FOR A PARTICULAR PURPOSE.  See the
 * GNU Affero General Public License for more details.
 *
 * You should have received a copy of the GNU Affero General Public License
 * along with this program.  If not, see <http://www.gnu.org/licenses/>.
 *
 */
<<<<<<< HEAD

use std::{
    collections::{BTreeMap, HashSet},
    path::Path,
    sync::Arc,
    time::{Duration, Instant},
=======
use super::object_storage::parseable_json_path;
use super::{
    ObjectStorage, ObjectStorageError, ObjectStorageProvider, PARSEABLE_ROOT_DIRECTORY,
    SCHEMA_FILE_NAME, STREAM_METADATA_FILE_NAME, STREAM_ROOT_DIRECTORY,
>>>>>>> 59a82d2c
};

use async_trait::async_trait;
use bytes::Bytes;
use datafusion::{
    datasource::listing::ListingTableUrl,
    execution::{
        object_store::{DefaultObjectStoreRegistry, ObjectStoreRegistry, ObjectStoreUrl},
        runtime_env::RuntimeEnvBuilder,
    },
};
use futures::{stream::FuturesUnordered, StreamExt, TryStreamExt};
use object_store::{
    azure::{MicrosoftAzure, MicrosoftAzureBuilder},
    limit::LimitStore,
    path::Path as StorePath,
    BackoffConfig, ClientOptions, ObjectStore, PutPayload, RetryConfig,
};
use relative_path::{RelativePath, RelativePathBuf};
use tracing::{error, info};
use url::Url;

<<<<<<< HEAD
use crate::{
    handlers::http::users::USERS_ROOT_DIR,
    metrics::storage::{azureblob::REQUEST_RESPONSE_TIME, StorageMetrics},
};
=======
use super::metrics_layer::MetricLayer;
use crate::handlers::http::users::USERS_ROOT_DIR;
use crate::metrics::storage::azureblob::REQUEST_RESPONSE_TIME;
use crate::metrics::storage::StorageMetrics;
use crate::parseable::LogStream;
use object_store::limit::LimitStore;
use object_store::path::Path as StorePath;
use std::collections::{BTreeMap, HashMap, HashSet};
use std::sync::Arc;
use std::time::{Duration, Instant};
>>>>>>> 59a82d2c

use super::{
    metrics_layer::MetricLayer, object_storage::parseable_json_path, to_object_store_path,
    LogStream, ObjectStorage, ObjectStorageError, ObjectStorageProvider, CONNECT_TIMEOUT_SECS,
    PARSEABLE_ROOT_DIRECTORY, REQUEST_TIMEOUT_SECS, SCHEMA_FILE_NAME, STREAM_METADATA_FILE_NAME,
    STREAM_ROOT_DIRECTORY,
};

#[derive(Debug, Clone, clap::Args)]
#[command(
    name = "Azure config",
    about = "Start Parseable with Azure Blob storage",
    help_template = "\
{about-section}
{all-args}
"
)]
pub struct AzureBlobConfig {
    /// The endpoint to Azure Blob Storage
    /// eg. `https://{account}.blob.core.windows.net`
    #[arg(long, env = "P_AZR_URL", value_name = "url", required = true)]
    pub endpoint_url: String,

    // The Azure Storage Account ID
    #[arg(long, env = "P_AZR_ACCOUNT", value_name = "account", required = true)]
    pub account: String,

    /// The Azure Storage Access key
    #[arg(
        long,
        env = "P_AZR_ACCESS_KEY",
        value_name = "access-key",
        required = false
    )]
    pub access_key: Option<String>,

    ///Client ID
    #[arg(
        long,
        env = "P_AZR_CLIENT_ID",
        value_name = "client-id",
        required = false
    )]
    pub client_id: Option<String>,

    ///Secret ID
    #[arg(
        long,
        env = "P_AZR_CLIENT_SECRET",
        value_name = "client-secret",
        required = false
    )]
    pub client_secret: Option<String>,

    ///Tenant ID
    #[arg(
        long,
        env = "P_AZR_TENANT_ID",
        value_name = "tenant-id",
        required = false
    )]
    pub tenant_id: Option<String>,

    /// The container name to be used for storage
    #[arg(
        long,
        env = "P_AZR_CONTAINER",
        value_name = "container",
        required = true
    )]
    pub container: String,
}

impl AzureBlobConfig {
    fn get_default_builder(&self) -> MicrosoftAzureBuilder {
        let client_options = ClientOptions::default()
            .with_allow_http(true)
            .with_connect_timeout(Duration::from_secs(CONNECT_TIMEOUT_SECS))
            .with_timeout(Duration::from_secs(REQUEST_TIMEOUT_SECS));

        let retry_config = RetryConfig {
            max_retries: 5,
            retry_timeout: Duration::from_secs(120),
            backoff: BackoffConfig::default(),
        };

        let mut builder = MicrosoftAzureBuilder::new()
            .with_endpoint(self.endpoint_url.clone())
            .with_account(&self.account)
            .with_container_name(&self.container)
            .with_retry(retry_config);

        if let Some(access_key) = self.access_key.clone() {
            builder = builder.with_access_key(access_key)
        }

        if let (Some(client_id), Some(client_secret), Some(tenant_id)) = (
            self.client_id.clone(),
            self.client_secret.clone(),
            self.tenant_id.clone(),
        ) {
            builder = builder.with_client_secret_authorization(client_id, client_secret, tenant_id)
        }

        builder.with_client_options(client_options)
    }
}

impl ObjectStorageProvider for AzureBlobConfig {
    fn name(&self) -> &'static str {
        "blob-store"
    }

    fn get_datafusion_runtime(&self) -> RuntimeEnvBuilder {
        let azure = self.get_default_builder().build().unwrap();
        // limit objectstore to a concurrent request limit
        let azure = LimitStore::new(azure, super::MAX_OBJECT_STORE_REQUESTS);
        let azure = MetricLayer::new(azure);

        let object_store_registry = DefaultObjectStoreRegistry::new();
        let url = ObjectStoreUrl::parse(format!("https://{}.blob.core.windows.net", self.account))
            .unwrap();
        object_store_registry.register_store(url.as_ref(), Arc::new(azure));

        RuntimeEnvBuilder::new().with_object_store_registry(Arc::new(object_store_registry))
    }

    fn construct_client(&self) -> Arc<dyn super::ObjectStorage> {
        let azure = self.get_default_builder().build().unwrap();
        // limit objectstore to a concurrent request limit
        let azure = LimitStore::new(azure, super::MAX_OBJECT_STORE_REQUESTS);
        Arc::new(BlobStore {
            client: azure,
            account: self.account.clone(),
            container: self.container.clone(),
            root: StorePath::from(""),
        })
    }

    fn get_endpoint(&self) -> String {
        self.endpoint_url.clone()
    }

    fn register_store_metrics(&self, handler: &actix_web_prometheus::PrometheusMetrics) {
        self.register_metrics(handler)
    }
}

// ObjStoreClient is generic client to enable interactions with different cloudprovider's
// object store such as S3 and Azure Blob
#[derive(Debug)]
pub struct BlobStore {
    client: LimitStore<MicrosoftAzure>,
    account: String,
    container: String,
    root: StorePath,
}

impl BlobStore {
    async fn _get_object(&self, path: &RelativePath) -> Result<Bytes, ObjectStorageError> {
        let instant = Instant::now();
        let resp = self.client.get(&to_object_store_path(path)).await;

        match resp {
            Ok(resp) => {
                let time = instant.elapsed().as_secs_f64();
                REQUEST_RESPONSE_TIME
                    .with_label_values(&["GET", "200"])
                    .observe(time);
                let body = resp.bytes().await.unwrap();
                Ok(body)
            }
            Err(err) => {
                let time = instant.elapsed().as_secs_f64();
                REQUEST_RESPONSE_TIME
                    .with_label_values(&["GET", "400"])
                    .observe(time);
                Err(err.into())
            }
        }
    }

    async fn _put_object(
        &self,
        path: &RelativePath,
        resource: PutPayload,
    ) -> Result<(), ObjectStorageError> {
        let time = Instant::now();
        let resp = self.client.put(&to_object_store_path(path), resource).await;
        let status = if resp.is_ok() { "200" } else { "400" };
        let time = time.elapsed().as_secs_f64();
        REQUEST_RESPONSE_TIME
            .with_label_values(&["PUT", status])
            .observe(time);

        if let Err(object_store::Error::NotFound { source, .. }) = &resp {
            return Err(ObjectStorageError::Custom(
                format!("Failed to upload, error: {:?}", source).to_string(),
            ));
        }

        resp.map(|_| ()).map_err(|err| err.into())
    }

    async fn _delete_prefix(&self, key: &str) -> Result<(), ObjectStorageError> {
        let object_stream = self.client.list(Some(&(key.into())));

        object_stream
            .for_each_concurrent(None, |x| async {
                match x {
                    Ok(obj) => {
                        if (self.client.delete(&obj.location).await).is_err() {
                            error!("Failed to fetch object during delete stream");
                        }
                    }
                    Err(_) => {
                        error!("Failed to fetch object during delete stream");
                    }
                };
            })
            .await;

        Ok(())
    }

    async fn _list_streams(&self) -> Result<HashSet<LogStream>, ObjectStorageError> {
        let mut result_file_list = HashSet::new();
        let resp = self.client.list_with_delimiter(None).await?;

        let streams = resp
            .common_prefixes
            .iter()
            .flat_map(|path| path.parts())
            .map(|name| name.as_ref().to_string())
            .filter(|name| name != PARSEABLE_ROOT_DIRECTORY && name != USERS_ROOT_DIR)
            .collect::<Vec<_>>();

        for stream in streams {
            let stream_path =
                object_store::path::Path::from(format!("{}/{}", &stream, STREAM_ROOT_DIRECTORY));
            let resp = self.client.list_with_delimiter(Some(&stream_path)).await?;
            if resp
                .objects
                .iter()
                .any(|name| name.location.filename().unwrap().ends_with("stream.json"))
            {
                result_file_list.insert(stream);
            }
        }

        Ok(result_file_list)
    }

    async fn _list_dates(&self, stream: &str) -> Result<Vec<String>, ObjectStorageError> {
        let resp = self
            .client
            .list_with_delimiter(Some(&(stream.into())))
            .await?;

        let common_prefixes = resp.common_prefixes;

        // return prefixes at the root level
        let dates: Vec<_> = common_prefixes
            .iter()
            .filter_map(|path| path.as_ref().strip_prefix(&format!("{stream}/")))
            .map(String::from)
            .collect();

        Ok(dates)
    }

    async fn _list_manifest_files(
        &self,
        stream: &str,
    ) -> Result<BTreeMap<String, Vec<String>>, ObjectStorageError> {
        let mut result_file_list: BTreeMap<String, Vec<String>> = BTreeMap::new();
        let resp = self
            .client
            .list_with_delimiter(Some(&(stream.into())))
            .await?;

        let dates = resp
            .common_prefixes
            .iter()
            .flat_map(|path| path.parts())
            .filter(|name| name.as_ref() != stream && name.as_ref() != STREAM_ROOT_DIRECTORY)
            .map(|name| name.as_ref().to_string())
            .collect::<Vec<_>>();
        for date in dates {
            let date_path = object_store::path::Path::from(format!("{}/{}", stream, &date));
            let resp = self.client.list_with_delimiter(Some(&date_path)).await?;
            let manifests: Vec<String> = resp
                .objects
                .iter()
                .filter(|name| name.location.filename().unwrap().ends_with("manifest.json"))
                .map(|name| name.location.to_string())
                .collect();
            result_file_list.entry(date).or_default().extend(manifests);
        }
        Ok(result_file_list)
    }
    async fn _upload_file(&self, key: &str, path: &Path) -> Result<(), ObjectStorageError> {
        let instant = Instant::now();

        // // TODO: Uncomment this when multipart is fixed
        // let should_multipart = std::fs::metadata(path)?.len() > MULTIPART_UPLOAD_SIZE as u64;

        let should_multipart = false;

        let res = if should_multipart {
            // self._upload_multipart(key, path).await
            // this branch will never get executed
            Ok(())
        } else {
            let bytes = tokio::fs::read(path).await?;
            let result = self.client.put(&key.into(), bytes.into()).await?;
            info!("Uploaded file to Azure Blob Storage: {:?}", result);
            Ok(())
        };

        let status = if res.is_ok() { "200" } else { "400" };
        let time = instant.elapsed().as_secs_f64();
        REQUEST_RESPONSE_TIME
            .with_label_values(&["UPLOAD_PARQUET", status])
            .observe(time);

        res
    }

    // TODO: introduce parallel, multipart-uploads if required
    // async fn _upload_multipart(&self, key: &str, path: &Path) -> Result<(), ObjectStorageError> {
    //     let mut buf = vec![0u8; MULTIPART_UPLOAD_SIZE / 2];
    //     let mut file = OpenOptions::new().read(true).open(path).await?;

    //     // let (multipart_id, mut async_writer) = self.client.put_multipart(&key.into()).await?;
    //     let mut async_writer = self.client.put_multipart(&key.into()).await?;

    //     /* `abort_multipart()` has been removed */
    //     // let close_multipart = |err| async move {
    //     //     error!("multipart upload failed. {:?}", err);
    //     //     self.client
    //     //         .abort_multipart(&key.into(), &multipart_id)
    //     //         .await
    //     // };

    //     loop {
    //         match file.read(&mut buf).await {
    //             Ok(len) => {
    //                 if len == 0 {
    //                     break;
    //                 }
    //                 if let Err(err) = async_writer.write_all(&buf[0..len]).await {
    //                     // close_multipart(err).await?;
    //                     break;
    //                 }
    //                 if let Err(err) = async_writer.flush().await {
    //                     // close_multipart(err).await?;
    //                     break;
    //                 }
    //             }
    //             Err(err) => {
    //                 // close_multipart(err).await?;
    //                 break;
    //             }
    //         }
    //     }

    //     async_writer.shutdown().await?;

    //     Ok(())
    // }
}

#[async_trait]
impl ObjectStorage for BlobStore {
    async fn get_object(&self, path: &RelativePath) -> Result<Bytes, ObjectStorageError> {
        Ok(self._get_object(path).await?)
    }

    async fn get_objects(
        &self,
        base_path: Option<&RelativePath>,
        filter_func: Box<dyn Fn(String) -> bool + Send>,
    ) -> Result<Vec<Bytes>, ObjectStorageError> {
        let instant = Instant::now();

        let prefix = if let Some(base_path) = base_path {
            to_object_store_path(base_path)
        } else {
            self.root.clone()
        };

        let mut list_stream = self.client.list(Some(&prefix));

        let mut res = vec![];

        while let Some(meta) = list_stream.next().await.transpose()? {
            let ingestor_file = filter_func(meta.location.filename().unwrap().to_string());

            if !ingestor_file {
                continue;
            }

            let byts = self
                .get_object(
                    RelativePath::from_path(meta.location.as_ref())
                        .map_err(ObjectStorageError::PathError)?,
                )
                .await?;

            res.push(byts);
        }

        let instant = instant.elapsed().as_secs_f64();
        REQUEST_RESPONSE_TIME
            .with_label_values(&["GET", "200"])
            .observe(instant);

        Ok(res)
    }

    async fn get_ingestor_meta_file_paths(
        &self,
    ) -> Result<Vec<RelativePathBuf>, ObjectStorageError> {
        let time = Instant::now();
        let mut path_arr = vec![];
        let mut object_stream = self.client.list(Some(&self.root));

        while let Some(meta) = object_stream.next().await.transpose()? {
            let flag = meta.location.filename().unwrap().starts_with("ingestor");

            if flag {
                path_arr.push(RelativePathBuf::from(meta.location.as_ref()));
            }
        }

        let time = time.elapsed().as_secs_f64();
        REQUEST_RESPONSE_TIME
            .with_label_values(&["GET", "200"])
            .observe(time);

        Ok(path_arr)
    }

    async fn get_stream_file_paths(
        &self,
        stream_name: &str,
    ) -> Result<Vec<RelativePathBuf>, ObjectStorageError> {
        let time = Instant::now();
        let mut path_arr = vec![];
        let path = to_object_store_path(&RelativePathBuf::from(stream_name));
        let mut object_stream = self.client.list(Some(&path));

        while let Some(meta) = object_stream.next().await.transpose()? {
            let flag = meta.location.filename().unwrap().starts_with(".ingestor");

            if flag {
                path_arr.push(RelativePathBuf::from(meta.location.as_ref()));
            }
        }

        path_arr.push(RelativePathBuf::from_iter([
            stream_name,
            STREAM_METADATA_FILE_NAME,
        ]));
        path_arr.push(RelativePathBuf::from_iter([stream_name, SCHEMA_FILE_NAME]));

        let time = time.elapsed().as_secs_f64();
        REQUEST_RESPONSE_TIME
            .with_label_values(&["GET", "200"])
            .observe(time);

        Ok(path_arr)
    }

    async fn put_object(
        &self,
        path: &RelativePath,
        resource: Bytes,
    ) -> Result<(), ObjectStorageError> {
        self._put_object(path, resource.into())
            .await
            .map_err(|err| ObjectStorageError::ConnectionError(Box::new(err)))?;

        Ok(())
    }

    async fn delete_prefix(&self, path: &RelativePath) -> Result<(), ObjectStorageError> {
        self._delete_prefix(path.as_ref()).await?;

        Ok(())
    }

    async fn delete_object(&self, path: &RelativePath) -> Result<(), ObjectStorageError> {
        Ok(self.client.delete(&to_object_store_path(path)).await?)
    }

    async fn check(&self) -> Result<(), ObjectStorageError> {
        Ok(self
            .client
            .head(&to_object_store_path(&parseable_json_path()))
            .await
            .map(|_| ())?)
    }

    async fn delete_stream(&self, stream_name: &str) -> Result<(), ObjectStorageError> {
        self._delete_prefix(stream_name).await?;

        Ok(())
    }

    async fn try_delete_ingestor_meta(
        &self,
        ingestor_filename: String,
    ) -> Result<(), ObjectStorageError> {
        let file = RelativePathBuf::from(&ingestor_filename);
        match self.client.delete(&to_object_store_path(&file)).await {
            Ok(_) => Ok(()),
            Err(err) => {
                // if the object is not found, it is not an error
                // the given url path was incorrect
                if matches!(err, object_store::Error::NotFound { .. }) {
                    error!("Node does not exist");
                    Err(err.into())
                } else {
                    error!("Error deleting ingestor meta file: {:?}", err);
                    Err(err.into())
                }
            }
        }
    }

    async fn list_streams(&self) -> Result<HashSet<LogStream>, ObjectStorageError> {
        self._list_streams().await
    }

    async fn list_old_streams(&self) -> Result<HashSet<LogStream>, ObjectStorageError> {
        let resp = self.client.list_with_delimiter(None).await?;

        let common_prefixes = resp.common_prefixes; // get all dirs

        // return prefixes at the root level
        let dirs: HashSet<_> = common_prefixes
            .iter()
            .filter_map(|path| path.parts().next())
            .map(|name| name.as_ref().to_string())
            .filter(|x| x != PARSEABLE_ROOT_DIRECTORY)
            .collect();

        let stream_json_check = FuturesUnordered::new();

        for dir in &dirs {
            let key = format!("{}/{}", dir, STREAM_METADATA_FILE_NAME);
            let task = async move { self.client.head(&StorePath::from(key)).await.map(|_| ()) };
            stream_json_check.push(task);
        }

        stream_json_check.try_collect::<()>().await?;

        Ok(dirs.into_iter().collect())
    }

    async fn list_dates(&self, stream_name: &str) -> Result<Vec<String>, ObjectStorageError> {
        let streams = self._list_dates(stream_name).await?;

        Ok(streams)
    }

    async fn list_manifest_files(
        &self,
        stream_name: &str,
    ) -> Result<BTreeMap<String, Vec<String>>, ObjectStorageError> {
        let files = self._list_manifest_files(stream_name).await?;

        Ok(files)
    }

    async fn upload_file(&self, key: &str, path: &Path) -> Result<(), ObjectStorageError> {
        self._upload_file(key, path).await?;

        Ok(())
    }

    fn absolute_url(&self, prefix: &RelativePath) -> object_store::path::Path {
        object_store::path::Path::parse(prefix).unwrap()
    }

    fn query_prefixes(&self, prefixes: Vec<String>) -> Vec<ListingTableUrl> {
        prefixes
            .into_iter()
            .map(|prefix| {
                let path = format!(
                    "https://{}.blob.core.windows.net/{}/{}",
                    self.account, self.container, prefix
                );
                ListingTableUrl::parse(path).unwrap()
            })
            .collect()
    }

    fn store_url(&self) -> Url {
        let url_string = format!("https://{}.blob.core.windows.net", self.account);
        Url::parse(&url_string).unwrap()
    }

    async fn list_dirs(&self) -> Result<Vec<String>, ObjectStorageError> {
        let pre = object_store::path::Path::from("/");
        let resp = self.client.list_with_delimiter(Some(&pre)).await?;

        Ok(resp
            .common_prefixes
            .iter()
            .flat_map(|path| path.parts())
            .map(|name| name.as_ref().to_string())
            .collect::<Vec<_>>())
    }

    async fn list_dirs_relative(
        &self,
        relative_path: &RelativePath,
    ) -> Result<Vec<String>, ObjectStorageError> {
        let prefix = object_store::path::Path::from(relative_path.as_str());
        let resp = self.client.list_with_delimiter(Some(&prefix)).await?;

        Ok(resp
            .common_prefixes
            .iter()
            .flat_map(|path| path.parts())
            .map(|name| name.as_ref().to_string())
            .collect::<Vec<_>>())
    }

    fn get_bucket_name(&self) -> String {
        self.container.clone()
    }
}<|MERGE_RESOLUTION|>--- conflicted
+++ resolved
@@ -15,19 +15,12 @@
  * along with this program.  If not, see <http://www.gnu.org/licenses/>.
  *
  */
-<<<<<<< HEAD
 
 use std::{
     collections::{BTreeMap, HashSet},
     path::Path,
     sync::Arc,
     time::{Duration, Instant},
-=======
-use super::object_storage::parseable_json_path;
-use super::{
-    ObjectStorage, ObjectStorageError, ObjectStorageProvider, PARSEABLE_ROOT_DIRECTORY,
-    SCHEMA_FILE_NAME, STREAM_METADATA_FILE_NAME, STREAM_ROOT_DIRECTORY,
->>>>>>> 59a82d2c
 };
 
 use async_trait::async_trait;
@@ -50,27 +43,15 @@
 use tracing::{error, info};
 use url::Url;
 
-<<<<<<< HEAD
 use crate::{
     handlers::http::users::USERS_ROOT_DIR,
     metrics::storage::{azureblob::REQUEST_RESPONSE_TIME, StorageMetrics},
+    parseable::LogStream,
 };
-=======
-use super::metrics_layer::MetricLayer;
-use crate::handlers::http::users::USERS_ROOT_DIR;
-use crate::metrics::storage::azureblob::REQUEST_RESPONSE_TIME;
-use crate::metrics::storage::StorageMetrics;
-use crate::parseable::LogStream;
-use object_store::limit::LimitStore;
-use object_store::path::Path as StorePath;
-use std::collections::{BTreeMap, HashMap, HashSet};
-use std::sync::Arc;
-use std::time::{Duration, Instant};
->>>>>>> 59a82d2c
 
 use super::{
     metrics_layer::MetricLayer, object_storage::parseable_json_path, to_object_store_path,
-    LogStream, ObjectStorage, ObjectStorageError, ObjectStorageProvider, CONNECT_TIMEOUT_SECS,
+    ObjectStorage, ObjectStorageError, ObjectStorageProvider, CONNECT_TIMEOUT_SECS,
     PARSEABLE_ROOT_DIRECTORY, REQUEST_TIMEOUT_SECS, SCHEMA_FILE_NAME, STREAM_METADATA_FILE_NAME,
     STREAM_ROOT_DIRECTORY,
 };

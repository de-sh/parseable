/*
 * Parseable Server (C) 2022 - 2024 Parseable, Inc.
 *
 * This program is free software: you can redistribute it and/or modify
 * it under the terms of the GNU Affero General Public License as
 * published by the Free Software Foundation, either version 3 of the
 * License, or (at your option) any later version.
 *
 * This program is distributed in the hope that it will be useful,
 * but WITHOUT ANY WARRANTY; without even the implied warranty of
 * MERCHANTABILITY or FITNESS FOR A PARTICULAR PURPOSE.  See the
 * GNU Affero General Public License for more details.
 *
 * You should have received a copy of the GNU Affero General Public License
 * along with this program.  If not, see <http://www.gnu.org/licenses/>.
 *
 */

use arrow_schema::{DataType, Field, Fields, Schema, TimeUnit};
use chrono::{Local, NaiveDateTime};
use itertools::Itertools;
use serde::{Deserialize, Serialize};
use std::collections::HashMap;
use std::num::NonZeroU32;
use std::sync::{Arc, RwLock};

<<<<<<< HEAD
use self::error::stream_info::{CheckAlertError, MetadataError};
use crate::alerts::Alerts;
=======
use self::error::stream_info::{LoadError, MetadataError};
>>>>>>> 986749b8
use crate::catalog::snapshot::ManifestItem;
use crate::event::format::LogSource;
use crate::metrics::{
    EVENTS_INGESTED, EVENTS_INGESTED_DATE, EVENTS_INGESTED_SIZE, EVENTS_INGESTED_SIZE_DATE,
    EVENTS_STORAGE_SIZE_DATE, LIFETIME_EVENTS_INGESTED, LIFETIME_EVENTS_INGESTED_SIZE,
};
use crate::storage::retention::Retention;
use crate::storage::{ObjectStorage, StorageDir, StreamType};
use crate::utils::arrow::MergedRecordReader;
use derive_more::{Deref, DerefMut};

// A read-write lock to allow multiple reads while and isolated write
#[derive(Debug, Deref, DerefMut, Default)]
pub struct StreamInfo(RwLock<HashMap<String, LogStreamMetadata>>);

/// In order to support backward compatability with streams created before v1.6.4,
/// we will consider past versions of stream schema to be v0. Streams created with
/// v1.6.4+ will be v1.
#[derive(Clone, Copy, Debug, Default, Deserialize, Serialize, PartialEq, Eq)]
#[non_exhaustive]
#[serde(rename_all = "lowercase")]
pub enum SchemaVersion {
    #[default]
    V0,
    /// Applies generic JSON flattening, ignores null data, handles all numbers as
    /// float64 and uses the timestamp type to store compatible time information.
    V1,
}

#[derive(Debug, Default)]
pub struct LogStreamMetadata {
    pub schema_version: SchemaVersion,
    pub schema: HashMap<String, Arc<Field>>,
    pub retention: Option<Retention>,
    pub created_at: String,
    pub first_event_at: Option<String>,
    pub time_partition: Option<String>,
    pub time_partition_limit: Option<NonZeroU32>,
    pub custom_partition: Option<String>,
    pub static_schema_flag: bool,
    pub hot_tier_enabled: bool,
    pub stream_type: StreamType,
    pub log_source: LogSource,
}

// It is very unlikely that panic will occur when dealing with metadata.
pub const LOCK_EXPECT: &str = "no method in metadata should panic while holding a lock";

// PARSEABLE.streams should be updated
// 1. During server start up
// 2. When a new stream is created (make a new entry in the map)
// 3. When a stream is deleted (remove the entry from the map)
// 4. When first event is sent to stream (update the schema)
// 5. When set alert API is called (update the alert)
impl StreamInfo {
    pub fn stream_exists(&self, stream_name: &str) -> bool {
        let map = self.read().expect(LOCK_EXPECT);
        map.contains_key(stream_name)
    }

    pub fn get_first_event(&self, stream_name: &str) -> Result<Option<String>, MetadataError> {
        let map = self.read().expect(LOCK_EXPECT);
        map.get(stream_name)
            .ok_or(MetadataError::StreamMetaNotFound(stream_name.to_string()))
            .map(|metadata| metadata.first_event_at.clone())
    }

    pub fn get_time_partition(&self, stream_name: &str) -> Result<Option<String>, MetadataError> {
        let map = self.read().expect(LOCK_EXPECT);
        map.get(stream_name)
            .ok_or(MetadataError::StreamMetaNotFound(stream_name.to_string()))
            .map(|metadata| metadata.time_partition.clone())
    }

    pub fn get_time_partition_limit(
        &self,
        stream_name: &str,
    ) -> Result<Option<NonZeroU32>, MetadataError> {
        let map = self.read().expect(LOCK_EXPECT);
        map.get(stream_name)
            .ok_or(MetadataError::StreamMetaNotFound(stream_name.to_string()))
            .map(|metadata| metadata.time_partition_limit)
    }

    pub fn get_custom_partition(&self, stream_name: &str) -> Result<Option<String>, MetadataError> {
        let map = self.read().expect(LOCK_EXPECT);
        map.get(stream_name)
            .ok_or(MetadataError::StreamMetaNotFound(stream_name.to_string()))
            .map(|metadata| metadata.custom_partition.clone())
    }

    pub fn get_static_schema_flag(&self, stream_name: &str) -> Result<bool, MetadataError> {
        let map = self.read().expect(LOCK_EXPECT);
        map.get(stream_name)
            .ok_or(MetadataError::StreamMetaNotFound(stream_name.to_string()))
            .map(|metadata| metadata.static_schema_flag)
    }

    pub fn get_retention(&self, stream_name: &str) -> Result<Option<Retention>, MetadataError> {
        let map = self.read().expect(LOCK_EXPECT);
        map.get(stream_name)
            .ok_or(MetadataError::StreamMetaNotFound(stream_name.to_string()))
            .map(|metadata| metadata.retention.clone())
    }

    pub fn get_schema_version(&self, stream_name: &str) -> Result<SchemaVersion, MetadataError> {
        let map = self.read().expect(LOCK_EXPECT);
        map.get(stream_name)
            .ok_or(MetadataError::StreamMetaNotFound(stream_name.to_string()))
            .map(|metadata| metadata.schema_version)
    }

    pub fn schema(&self, stream_name: &str) -> Result<Arc<Schema>, MetadataError> {
        let map = self.read().expect(LOCK_EXPECT);
        let schema = map
            .get(stream_name)
            .ok_or(MetadataError::StreamMetaNotFound(stream_name.to_string()))
            .map(|metadata| &metadata.schema)?;

        // sort fields on read from hashmap as order of fields can differ.
        // This provides a stable output order if schema is same between calls to this function
        let fields: Fields = schema
            .values()
            .sorted_by_key(|field| field.name())
            .cloned()
            .collect();

        let schema = Schema::new(fields);

        Ok(Arc::new(schema))
    }

    pub fn set_retention(
        &self,
        stream_name: &str,
        retention: Retention,
    ) -> Result<(), MetadataError> {
        let mut map = self.write().expect(LOCK_EXPECT);
        map.get_mut(stream_name)
            .ok_or(MetadataError::StreamMetaNotFound(stream_name.to_string()))
            .map(|metadata| {
                metadata.retention = Some(retention);
            })
    }

    pub fn set_first_event_at(
        &self,
        stream_name: &str,
        first_event_at: &str,
    ) -> Result<(), MetadataError> {
        let mut map = self.write().expect(LOCK_EXPECT);
        map.get_mut(stream_name)
            .ok_or(MetadataError::StreamMetaNotFound(stream_name.to_string()))
            .map(|metadata| {
                metadata.first_event_at = Some(first_event_at.to_owned());
            })
    }

    /// Removes the `first_event_at` timestamp for the specified stream from the LogStreamMetadata.
    ///
    /// This function is called during the retention task, when the parquet files along with the manifest files are deleted from the storage.
    /// The manifest path is removed from the snapshot in the stream.json
    /// and the first_event_at value in the stream.json is removed.
    ///
    /// # Arguments
    ///
    /// * `stream_name` - The name of the stream for which the `first_event_at` timestamp is to be removed.
    ///
    /// # Returns
    ///
    /// * `Result<(), MetadataError>` - Returns `Ok(())` if the `first_event_at` timestamp is successfully removed,
    ///   or a `MetadataError` if the stream metadata is not found.
    ///
    /// # Examples
    /// ```ignore
    /// ```rust
    /// let result = metadata.remove_first_event_at("my_stream");
    /// match result {
    ///     Ok(()) => println!("first-event-at removed successfully"),
    ///     Err(e) => eprintln!("Error removing first-event-at from PARSEABLE.streams: {}", e),
    /// }
    /// ```
    pub fn reset_first_event_at(&self, stream_name: &str) -> Result<(), MetadataError> {
        let mut map = self.write().expect(LOCK_EXPECT);
        map.get_mut(stream_name)
            .ok_or(MetadataError::StreamMetaNotFound(stream_name.to_string()))
            .map(|metadata| {
                metadata.first_event_at.take();
            })
    }

    pub fn update_time_partition_limit(
        &self,
        stream_name: &str,
        time_partition_limit: NonZeroU32,
    ) -> Result<(), MetadataError> {
        let mut map = self.write().expect(LOCK_EXPECT);
        map.get_mut(stream_name)
            .ok_or(MetadataError::StreamMetaNotFound(stream_name.to_string()))
            .map(|metadata| {
                metadata.time_partition_limit = Some(time_partition_limit);
            })
    }

    pub fn update_custom_partition(
        &self,
        stream_name: &str,
        custom_partition: String,
    ) -> Result<(), MetadataError> {
        let mut map = self.write().expect(LOCK_EXPECT);
        map.get_mut(stream_name)
            .ok_or(MetadataError::StreamMetaNotFound(stream_name.to_string()))
            .map(|metadata| {
                if custom_partition.is_empty() {
                    metadata.custom_partition = None;
                    return;
                }
                metadata.custom_partition = Some(custom_partition);
            })
    }

    pub fn set_hot_tier(&self, stream_name: &str, enable: bool) -> Result<(), MetadataError> {
        let mut map = self.write().expect(LOCK_EXPECT);
        let stream = map
            .get_mut(stream_name)
            .ok_or(MetadataError::StreamMetaNotFound(stream_name.to_string()))?;
        stream.hot_tier_enabled = enable;
        Ok(())
    }

    #[allow(clippy::too_many_arguments)]
    pub fn add_stream(
        &self,
        stream_name: String,
        created_at: String,
        time_partition: String,
        time_partition_limit: Option<NonZeroU32>,
        custom_partition: String,
        static_schema_flag: bool,
        static_schema: HashMap<String, Arc<Field>>,
        stream_type: StreamType,
        schema_version: SchemaVersion,
        log_source: LogSource,
    ) {
        let mut map = self.write().expect(LOCK_EXPECT);
        let metadata = LogStreamMetadata {
            created_at: if created_at.is_empty() {
                Local::now().to_rfc3339()
            } else {
                created_at
            },
            time_partition: if time_partition.is_empty() {
                None
            } else {
                Some(time_partition)
            },
            time_partition_limit,
            custom_partition: if custom_partition.is_empty() {
                None
            } else {
                Some(custom_partition)
            },
            static_schema_flag,
            schema: if static_schema.is_empty() {
                HashMap::new()
            } else {
                static_schema
            },
            stream_type,
            schema_version,
            log_source,
            ..Default::default()
        };
        map.insert(stream_name, metadata);
    }

    pub fn delete_stream(&self, stream_name: &str) {
        let mut map = self.write().expect(LOCK_EXPECT);
        map.remove(stream_name);
    }

    pub fn list_streams(&self) -> Vec<String> {
        self.read()
            .expect(LOCK_EXPECT)
            .keys()
            .map(String::clone)
            .collect()
    }

    pub fn list_internal_streams(&self) -> Vec<String> {
        self.read()
            .expect(LOCK_EXPECT)
            .iter()
            .filter(|(_, v)| v.stream_type == StreamType::Internal)
            .map(|(k, _)| k.clone())
            .collect()
    }

    pub fn stream_type(&self, stream_name: &str) -> Result<StreamType, MetadataError> {
        self.read()
            .expect(LOCK_EXPECT)
            .get(stream_name)
            .ok_or(MetadataError::StreamMetaNotFound(stream_name.to_string()))
            .map(|metadata| metadata.stream_type)
    }

    pub fn update_stats(
        &self,
        stream_name: &str,
        origin: &'static str,
        size: u64,
        num_rows: u64,
        parsed_timestamp: NaiveDateTime,
    ) -> Result<(), MetadataError> {
        let parsed_date = parsed_timestamp.date().to_string();
        EVENTS_INGESTED
            .with_label_values(&[stream_name, origin])
            .add(num_rows as i64);
        EVENTS_INGESTED_DATE
            .with_label_values(&[stream_name, origin, parsed_date.as_str()])
            .add(num_rows as i64);
        EVENTS_INGESTED_SIZE
            .with_label_values(&[stream_name, origin])
            .add(size as i64);
        EVENTS_INGESTED_SIZE_DATE
            .with_label_values(&[stream_name, origin, parsed_date.as_str()])
            .add(size as i64);
        LIFETIME_EVENTS_INGESTED
            .with_label_values(&[stream_name, origin])
            .add(num_rows as i64);
        LIFETIME_EVENTS_INGESTED_SIZE
            .with_label_values(&[stream_name, origin])
            .add(size as i64);
        Ok(())
    }
}

pub fn update_schema_from_staging(stream_name: &str, current_schema: Schema) -> Schema {
    let staging_files = StorageDir::new(stream_name).arrow_files();
    let record_reader = MergedRecordReader::try_new(&staging_files).unwrap();
    if record_reader.readers.is_empty() {
        return current_schema;
    }

    let schema = record_reader.merged_schema();

    Schema::try_merge(vec![schema, current_schema]).unwrap()
}

///this function updates the data type of time partition field
/// from utf-8 to timestamp if it is not already timestamp
/// and updates the schema in the storage
/// required only when migrating from version 1.2.0 and below
/// this function will be removed in the future
pub async fn update_data_type_time_partition(
    storage: &(impl ObjectStorage + ?Sized),
    stream_name: &str,
    schema: Schema,
    time_partition: Option<&String>,
) -> anyhow::Result<Schema> {
    let mut schema = schema.clone();
    if let Some(time_partition) = time_partition {
        if let Ok(time_partition_field) = schema.field_with_name(time_partition) {
            if time_partition_field.data_type() != &DataType::Timestamp(TimeUnit::Millisecond, None)
            {
                let mut fields = schema
                    .fields()
                    .iter()
                    .filter(|field| field.name() != time_partition)
                    .cloned()
                    .collect::<Vec<Arc<Field>>>();
                let time_partition_field = Arc::new(Field::new(
                    time_partition,
                    DataType::Timestamp(TimeUnit::Millisecond, None),
                    true,
                ));
                fields.push(time_partition_field);
                schema = Schema::new(fields);
                storage.put_schema(stream_name, &schema).await?;
            }
        }
    }
    Ok(schema)
}

<<<<<<< HEAD
pub fn load_daily_metrics(manifests: &Vec<ManifestItem>, stream_name: &str) {
=======
pub async fn load_stream_metadata_on_server_start(
    storage: &(impl ObjectStorage + ?Sized),
    stream_name: &str,
    schema: Schema,
    stream_metadata_value: Value,
) -> Result<(), LoadError> {
    let ObjectStoreFormat {
        schema_version,
        created_at,
        first_event_at,
        retention,
        snapshot,
        stats,
        time_partition,
        time_partition_limit,
        custom_partition,
        static_schema_flag,
        hot_tier_enabled,
        stream_type,
        log_source,
        ..
    } = if !stream_metadata_value.is_null() {
        serde_json::from_slice(&serde_json::to_vec(&stream_metadata_value).unwrap()).unwrap()
    } else {
        ObjectStoreFormat::default()
    };
    let schema =
        update_data_type_time_partition(storage, stream_name, schema, time_partition.as_ref())
            .await?;
    storage.put_schema(stream_name, &schema).await?;
    //load stats from storage
    fetch_stats_from_storage(stream_name, stats).await;
    load_daily_metrics(&snapshot.manifest_list, stream_name);

    let schema = update_schema_from_staging(stream_name, schema);
    let schema = HashMap::from_iter(
        schema
            .fields
            .iter()
            .map(|v| (v.name().to_owned(), v.clone())),
    );

    let metadata = LogStreamMetadata {
        schema_version,
        schema,
        retention,
        created_at,
        first_event_at,
        time_partition,
        time_partition_limit: time_partition_limit.and_then(|limit| limit.parse().ok()),
        custom_partition,
        static_schema_flag,
        hot_tier_enabled,
        stream_type,
        log_source,
    };

    let mut map = STREAM_INFO.write().expect(LOCK_EXPECT);

    map.insert(stream_name.to_string(), metadata);

    Ok(())
}

fn load_daily_metrics(manifests: &Vec<ManifestItem>, stream_name: &str) {
>>>>>>> 986749b8
    for manifest in manifests {
        let manifest_date = manifest.time_lower_bound.date_naive().to_string();
        let events_ingested = manifest.events_ingested;
        let ingestion_size = manifest.ingestion_size;
        let storage_size = manifest.storage_size;
        EVENTS_INGESTED_DATE
            .with_label_values(&[stream_name, "json", &manifest_date])
            .set(events_ingested as i64);
        EVENTS_INGESTED_SIZE_DATE
            .with_label_values(&[stream_name, "json", &manifest_date])
            .set(ingestion_size as i64);
        EVENTS_STORAGE_SIZE_DATE
            .with_label_values(&["data", stream_name, "parquet", &manifest_date])
            .set(storage_size as i64);
    }
}

pub mod error {
    pub mod stream_info {
        use crate::storage::ObjectStorageError;

        #[derive(Debug, thiserror::Error)]
        pub enum MetadataError {
            #[error("Metadata for stream {0} not found. Please create the stream and try again")]
            StreamMetaNotFound(String),
            #[error("Metadata Error: {0}")]
            StandaloneWithDistributed(String),
        }

        #[derive(Debug, thiserror::Error)]
        pub enum LoadError {
            #[error("Error while loading from object storage: {0}")]
            ObjectStorage(#[from] ObjectStorageError),
            #[error(" Error: {0}")]
            Anyhow(#[from] anyhow::Error),
        }
    }
}<|MERGE_RESOLUTION|>--- conflicted
+++ resolved
@@ -24,12 +24,7 @@
 use std::num::NonZeroU32;
 use std::sync::{Arc, RwLock};
 
-<<<<<<< HEAD
-use self::error::stream_info::{CheckAlertError, MetadataError};
-use crate::alerts::Alerts;
-=======
-use self::error::stream_info::{LoadError, MetadataError};
->>>>>>> 986749b8
+use self::error::stream_info::MetadataError;
 use crate::catalog::snapshot::ManifestItem;
 use crate::event::format::LogSource;
 use crate::metrics::{
@@ -415,75 +410,7 @@
     Ok(schema)
 }
 
-<<<<<<< HEAD
 pub fn load_daily_metrics(manifests: &Vec<ManifestItem>, stream_name: &str) {
-=======
-pub async fn load_stream_metadata_on_server_start(
-    storage: &(impl ObjectStorage + ?Sized),
-    stream_name: &str,
-    schema: Schema,
-    stream_metadata_value: Value,
-) -> Result<(), LoadError> {
-    let ObjectStoreFormat {
-        schema_version,
-        created_at,
-        first_event_at,
-        retention,
-        snapshot,
-        stats,
-        time_partition,
-        time_partition_limit,
-        custom_partition,
-        static_schema_flag,
-        hot_tier_enabled,
-        stream_type,
-        log_source,
-        ..
-    } = if !stream_metadata_value.is_null() {
-        serde_json::from_slice(&serde_json::to_vec(&stream_metadata_value).unwrap()).unwrap()
-    } else {
-        ObjectStoreFormat::default()
-    };
-    let schema =
-        update_data_type_time_partition(storage, stream_name, schema, time_partition.as_ref())
-            .await?;
-    storage.put_schema(stream_name, &schema).await?;
-    //load stats from storage
-    fetch_stats_from_storage(stream_name, stats).await;
-    load_daily_metrics(&snapshot.manifest_list, stream_name);
-
-    let schema = update_schema_from_staging(stream_name, schema);
-    let schema = HashMap::from_iter(
-        schema
-            .fields
-            .iter()
-            .map(|v| (v.name().to_owned(), v.clone())),
-    );
-
-    let metadata = LogStreamMetadata {
-        schema_version,
-        schema,
-        retention,
-        created_at,
-        first_event_at,
-        time_partition,
-        time_partition_limit: time_partition_limit.and_then(|limit| limit.parse().ok()),
-        custom_partition,
-        static_schema_flag,
-        hot_tier_enabled,
-        stream_type,
-        log_source,
-    };
-
-    let mut map = STREAM_INFO.write().expect(LOCK_EXPECT);
-
-    map.insert(stream_name.to_string(), metadata);
-
-    Ok(())
-}
-
-fn load_daily_metrics(manifests: &Vec<ManifestItem>, stream_name: &str) {
->>>>>>> 986749b8
     for manifest in manifests {
         let manifest_date = manifest.time_lower_bound.date_naive().to_string();
         let events_ingested = manifest.events_ingested;

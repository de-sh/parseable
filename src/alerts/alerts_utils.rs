/*
 * Parseable Server (C) 2022 - 2024 Parseable, Inc.
 *
 * This program is free software: you can redistribute it and/or modify
 * it under the terms of the GNU Affero General Public License as
 * published by the Free Software Foundation, either version 3 of the
 * License, or (at your option) any later version.
 *
 * This program is distributed in the hope that it will be useful,
 * but WITHOUT ANY WARRANTY; without even the implied warranty of
 * MERCHANTABILITY or FITNESS FOR A PARTICULAR PURPOSE.  See the
 * GNU Affero General Public License for more details.
 *
 * You should have received a copy of the GNU Affero General Public License
 * along with this program.  If not, see <http://www.gnu.org/licenses/>.
 *
 */

use arrow_array::{Float64Array, Int64Array, RecordBatch};
use datafusion::{
    common::tree_node::TreeNode,
    functions_aggregate::{
        count::count,
        expr_fn::avg,
        min_max::{max, min},
        sum::sum,
    },
    prelude::{col, lit, DataFrame, Expr},
};
use tracing::trace;

use crate::{
    alerts::AggregateCondition,
<<<<<<< HEAD
    query::{error::ExecuteError, Query, TableScanVisitor, QUERY_SESSION},
=======
    parseable::PARSEABLE,
    query::{TableScanVisitor, QUERY_SESSION},
>>>>>>> 6919a5c4
    rbac::{
        map::SessionKey,
        role::{Action, Permission},
        Users,
    },
    utils::time::TimeRange,
};

use super::{
    AggregateConfig, AggregateOperation, AggregateResult, Aggregations, AlertConfig, AlertError,
    AlertOperator, AlertState, ConditionConfig, Conditions, ALERTS,
};

async fn get_tables_from_query(query: &str) -> Result<TableScanVisitor, AlertError> {
    let session_state = QUERY_SESSION.state();
    let raw_logical_plan = session_state.create_logical_plan(query).await?;

    let mut visitor = TableScanVisitor::default();
    let _ = raw_logical_plan.visit(&mut visitor);
    Ok(visitor)
}

pub async fn user_auth_for_query(session_key: &SessionKey, query: &str) -> Result<(), AlertError> {
    let tables = get_tables_from_query(query).await?;
    let permissions = Users.get_permissions(session_key);

    for table_name in tables.into_inner().iter() {
        let mut authorized = false;

        // in permission check if user can run query on the stream.
        // also while iterating add any filter tags for this stream
        for permission in permissions.iter() {
            match permission {
                Permission::Stream(Action::All, _) => {
                    authorized = true;
                    break;
                }
                Permission::StreamWithTag(Action::Query, ref stream, _)
                    if stream == table_name || stream == "*" =>
                {
                    authorized = true;
                }
                _ => (),
            }
        }

        if !authorized {
            return Err(AlertError::Unauthorized);
        }
    }

    Ok(())
}

/// accept the alert
///
/// alert contains aggregate_config
///
/// aggregate_config contains the filters which need to be applied
///
/// iterate over each agg config, apply filters, the evaluate for that config
///
/// collect the results in the end
///
/// check whether notification needs to be triggered or not
pub async fn evaluate_alert(alert: &AlertConfig) -> Result<(), AlertError> {
    trace!("RUNNING EVAL TASK FOR- {alert:?}");

    let query = prepare_query(alert).await?;
    let base_df = execute_base_query(query, &alert.query).await?;
    let agg_results = evaluate_aggregates(&alert.aggregate_config, &base_df).await?;
    let final_res = calculate_final_result(&alert.aggregate_config, &agg_results);

    update_alert_state(alert, final_res, &agg_results).await?;
    Ok(())
}

async fn prepare_query(alert: &AlertConfig) -> Result<crate::query::Query, AlertError> {
    let (start_time, end_time) = match &alert.eval_type {
        super::EvalConfig::RollingWindow(rolling_window) => {
            (&rolling_window.eval_start, &rolling_window.eval_end)
        }
    };

    let session_state = QUERY_SESSION.state();
    let plan = session_state.create_logical_plan(&alert.query).await?;

    let time_range = TimeRange::parse_human_time(start_time, end_time)
        .map_err(|err| AlertError::CustomError(err.to_string()))?;
    // create a visitor to extract the table names present in query
    let mut visitor = TableScanVisitor::default();
    let _ = plan.visit(&mut visitor);
    let stream_names = visitor.into_inner();

    Ok(Query {
        plan,
        time_range,
        filter_tag: None,
        stream_names,
    })
}

<<<<<<< HEAD
async fn execute_base_query(query: Query, original_query: &str) -> Result<DataFrame, AlertError> {
    query.get_dataframe().await.map_err(|err| match err {
        ExecuteError::NoStream => {
            AlertError::CustomError(format!("Table name not found in query- {}", original_query))
        }
        e => AlertError::CustomError(e.to_string()),
    })
=======
async fn execute_base_query(
    query: &crate::query::Query,
    original_query: &str,
) -> Result<DataFrame, AlertError> {
    let stream_name = query.first_table_name().ok_or_else(|| {
        AlertError::CustomError(format!("Table name not found in query- {}", original_query))
    })?;

    let time_partition = PARSEABLE.get_stream(&stream_name)?.get_time_partition();
    query
        .get_dataframe(time_partition.as_ref())
        .await
        .map_err(|err| AlertError::CustomError(err.to_string()))
>>>>>>> 6919a5c4
}

async fn evaluate_aggregates(
    agg_config: &Aggregations,
    base_df: &DataFrame,
) -> Result<Vec<AggregateResult>, AlertError> {
    let agg_filter_exprs = get_exprs(agg_config);
    let mut results = Vec::new();

    let conditions = match &agg_config.operator {
        Some(_) => &agg_config.aggregate_conditions[0..2],
        None => &agg_config.aggregate_conditions[0..1],
    };

    for ((agg_expr, filter), agg) in agg_filter_exprs.into_iter().zip(conditions) {
        let result = evaluate_single_aggregate(base_df, filter, agg_expr, agg).await?;
        results.push(result);
    }

    Ok(results)
}

async fn evaluate_single_aggregate(
    base_df: &DataFrame,
    filter: Option<Expr>,
    agg_expr: Expr,
    agg: &AggregateConfig,
) -> Result<AggregateResult, AlertError> {
    let filtered_df = if let Some(filter) = filter {
        base_df.clone().filter(filter)?
    } else {
        base_df.clone()
    };

    let aggregated_rows = filtered_df
        .aggregate(vec![], vec![agg_expr])?
        .collect()
        .await?;

    let final_value = get_final_value(aggregated_rows);
    let result = evaluate_condition(&agg.operator, final_value, agg.value);

    let message = if result {
        agg.condition_config
            .as_ref()
            .map(|config| config.generate_filter_message())
            .or(Some(String::default()))
    } else {
        None
    };

    Ok(AggregateResult {
        result,
        message,
        config: agg.clone(),
        value: final_value,
    })
}

fn evaluate_condition(operator: &AlertOperator, actual: f64, expected: f64) -> bool {
    match operator {
        AlertOperator::GreaterThan => actual > expected,
        AlertOperator::LessThan => actual < expected,
        AlertOperator::EqualTo => actual == expected,
        AlertOperator::NotEqualTo => actual != expected,
        AlertOperator::GreaterThanEqualTo => actual >= expected,
        AlertOperator::LessThanEqualTo => actual <= expected,
        _ => unreachable!(),
    }
}

fn calculate_final_result(agg_config: &Aggregations, results: &[AggregateResult]) -> bool {
    match &agg_config.operator {
        Some(AggregateCondition::And) => results.iter().all(|r| r.result),
        Some(AggregateCondition::Or) => results.iter().any(|r| r.result),
        None => results.first().is_some_and(|r| r.result),
    }
}

async fn update_alert_state(
    alert: &AlertConfig,
    final_res: bool,
    agg_results: &[AggregateResult],
) -> Result<(), AlertError> {
    if final_res {
        trace!("ALERT!!!!!!");
        let message = format_alert_message(agg_results);
        ALERTS
            .update_state(alert.id, AlertState::Triggered, Some(message))
            .await
    } else if ALERTS.get_state(alert.id).await?.eq(&AlertState::Triggered) {
        ALERTS
            .update_state(alert.id, AlertState::Resolved, Some("".into()))
            .await
    } else {
        ALERTS
            .update_state(alert.id, AlertState::Resolved, None)
            .await
    }
}

fn format_alert_message(agg_results: &[AggregateResult]) -> String {
    let mut message = String::default();
    for result in agg_results {
        if let Some(msg) = &result.message {
            message.extend([format!(
                "|{}({}) WHERE ({}) {} {} (ActualValue: {})|",
                result.config.agg,
                result.config.column,
                msg,
                result.config.operator,
                result.config.value,
                result.value
            )]);
        } else {
            message.extend([format!(
                "|{}({}) {} {} (ActualValue: {})",
                result.config.agg,
                result.config.column,
                result.config.operator,
                result.config.value,
                result.value
            )]);
        }
    }
    message
}

fn get_final_value(aggregated_rows: Vec<RecordBatch>) -> f64 {
    trace!("aggregated_rows-\n{aggregated_rows:?}");

    if let Some(f) = aggregated_rows
        .first()
        .and_then(|batch| {
            trace!("batch.column(0)-\n{:?}", batch.column(0));
            batch.column(0).as_any().downcast_ref::<Float64Array>()
        })
        .map(|array| {
            trace!("array-\n{array:?}");
            array.value(0)
        })
    {
        f
    } else {
        aggregated_rows
            .first()
            .and_then(|batch| {
                trace!("batch.column(0)-\n{:?}", batch.column(0));
                batch.column(0).as_any().downcast_ref::<Int64Array>()
            })
            .map(|array| {
                trace!("array-\n{array:?}");
                array.value(0)
            })
            .unwrap_or_default() as f64
    }
}

/// This function accepts aggregate_config and
/// returns a tuple of (aggregate expressions, filter expressions)
///
/// It calls get_filter_expr() to get filter expressions
fn get_exprs(aggregate_config: &Aggregations) -> Vec<(Expr, Option<Expr>)> {
    let mut agg_expr = Vec::new();

    match &aggregate_config.operator {
        Some(op) => match op {
            AggregateCondition::And | AggregateCondition::Or => {
                let agg1 = &aggregate_config.aggregate_conditions[0];
                let agg2 = &aggregate_config.aggregate_conditions[1];

                for agg in [agg1, agg2] {
                    let filter_expr = if let Some(where_clause) = &agg.condition_config {
                        let fe = get_filter_expr(where_clause);

                        trace!("filter_expr-\n{fe:?}");

                        Some(fe)
                    } else {
                        None
                    };

                    let e = match_aggregate_operation(agg);
                    agg_expr.push((e, filter_expr));
                }
            }
        },
        None => {
            let agg = &aggregate_config.aggregate_conditions[0];

            let filter_expr = if let Some(where_clause) = &agg.condition_config {
                let fe = get_filter_expr(where_clause);

                trace!("filter_expr-\n{fe:?}");

                Some(fe)
            } else {
                None
            };

            let e = match_aggregate_operation(agg);
            agg_expr.push((e, filter_expr));
        }
    }
    agg_expr
}

fn get_filter_expr(where_clause: &Conditions) -> Expr {
    match &where_clause.operator {
        Some(op) => match op {
            AggregateCondition::And => {
                let mut expr = Expr::Literal(datafusion::scalar::ScalarValue::Boolean(Some(true)));

                let expr1 = &where_clause.conditions[0];
                let expr2 = &where_clause.conditions[1];

                for e in [expr1, expr2] {
                    let ex = match_alert_operator(e);
                    expr = expr.and(ex);
                }
                expr
            }
            AggregateCondition::Or => {
                let mut expr = Expr::Literal(datafusion::scalar::ScalarValue::Boolean(Some(false)));

                let expr1 = &where_clause.conditions[0];
                let expr2 = &where_clause.conditions[1];

                for e in [expr1, expr2] {
                    let ex = match_alert_operator(e);
                    expr = expr.or(ex);
                }
                expr
            }
        },
        None => {
            let expr = &where_clause.conditions[0];
            match_alert_operator(expr)
        }
    }
}

fn match_alert_operator(expr: &ConditionConfig) -> Expr {
    match expr.operator {
        AlertOperator::GreaterThan => col(&expr.column).gt(lit(&expr.value)),
        AlertOperator::LessThan => col(&expr.column).lt(lit(&expr.value)),
        AlertOperator::EqualTo => col(&expr.column).eq(lit(&expr.value)),
        AlertOperator::NotEqualTo => col(&expr.column).not_eq(lit(&expr.value)),
        AlertOperator::GreaterThanEqualTo => col(&expr.column).gt_eq(lit(&expr.value)),
        AlertOperator::LessThanEqualTo => col(&expr.column).lt_eq(lit(&expr.value)),
        AlertOperator::Like => col(&expr.column).like(lit(&expr.value)),
        AlertOperator::NotLike => col(&expr.column).not_like(lit(&expr.value)),
    }
}
fn match_aggregate_operation(agg: &AggregateConfig) -> Expr {
    match agg.agg {
        AggregateOperation::Avg => avg(col(&agg.column)),
        AggregateOperation::Count => count(col(&agg.column)),
        AggregateOperation::Min => min(col(&agg.column)),
        AggregateOperation::Max => max(col(&agg.column)),
        AggregateOperation::Sum => sum(col(&agg.column)),
    }
}<|MERGE_RESOLUTION|>--- conflicted
+++ resolved
@@ -31,12 +31,8 @@
 
 use crate::{
     alerts::AggregateCondition,
-<<<<<<< HEAD
-    query::{error::ExecuteError, Query, TableScanVisitor, QUERY_SESSION},
-=======
     parseable::PARSEABLE,
-    query::{TableScanVisitor, QUERY_SESSION},
->>>>>>> 6919a5c4
+    query::{Query, TableScanVisitor, QUERY_SESSION},
     rbac::{
         map::SessionKey,
         role::{Action, Permission},
@@ -139,29 +135,16 @@
     })
 }
 
-<<<<<<< HEAD
 async fn execute_base_query(query: Query, original_query: &str) -> Result<DataFrame, AlertError> {
-    query.get_dataframe().await.map_err(|err| match err {
-        ExecuteError::NoStream => {
-            AlertError::CustomError(format!("Table name not found in query- {}", original_query))
-        }
-        e => AlertError::CustomError(e.to_string()),
-    })
-=======
-async fn execute_base_query(
-    query: &crate::query::Query,
-    original_query: &str,
-) -> Result<DataFrame, AlertError> {
-    let stream_name = query.first_table_name().ok_or_else(|| {
-        AlertError::CustomError(format!("Table name not found in query- {}", original_query))
+    let stream_name = query.first_stream_name().ok_or_else(|| {
+        AlertError::CustomError(format!("Table name not found in query- {original_query}"))
     })?;
 
-    let time_partition = PARSEABLE.get_stream(&stream_name)?.get_time_partition();
+    let time_partition = PARSEABLE.get_stream(stream_name)?.get_time_partition();
     query
         .get_dataframe(time_partition.as_ref())
         .await
         .map_err(|err| AlertError::CustomError(err.to_string()))
->>>>>>> 6919a5c4
 }
 
 async fn evaluate_aggregates(

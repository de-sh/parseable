--- conflicted
+++ resolved
@@ -16,13 +16,9 @@
  *
  */
 
-<<<<<<< HEAD
+use std::collections::HashSet;
+
 use actix_web::web::Path;
-=======
-use std::collections::{HashMap, HashSet};
-
-use actix_web::web::{Json, Path};
->>>>>>> d147f48c
 use actix_web::{http::header::ContentType, HttpRequest, HttpResponse};
 use arrow_array::RecordBatch;
 use chrono::Utc;
@@ -30,22 +26,14 @@
 use serde_json::Value;
 
 use crate::event::error::EventError;
-<<<<<<< HEAD
-use crate::event::format::{json, EventFormat, LogSource};
+use crate::event::format::{json, EventFormat, LogSource, LogSourceEntry};
 use crate::event::{self, get_schema_key, PartitionEvent};
-=======
-use crate::event::format::{self, EventFormat, LogSource, LogSourceEntry};
->>>>>>> d147f48c
 use crate::handlers::{LOG_SOURCE_KEY, STREAM_NAME_HEADER_KEY};
 use crate::option::Mode;
-<<<<<<< HEAD
-use crate::parseable::{Stream, StreamNotFound, PARSEABLE};
-=======
 use crate::otel::logs::OTEL_LOG_KNOWN_FIELD_LIST;
 use crate::otel::metrics::OTEL_METRICS_KNOWN_FIELD_LIST;
 use crate::otel::traces::OTEL_TRACES_KNOWN_FIELD_LIST;
-use crate::parseable::{StreamNotFound, PARSEABLE};
->>>>>>> d147f48c
+use crate::parseable::{Stream, StreamNotFound, PARSEABLE};
 use crate::storage::{ObjectStorageError, StreamType};
 use crate::utils::header_parsing::ParseHeaderError;
 use crate::utils::json::flatten::JsonFlattenError;
@@ -85,9 +73,6 @@
         return Err(PostError::OtelNotSupported);
     }
 
-<<<<<<< HEAD
-    let stream = PARSEABLE.get_or_create_stream(&stream_name);
-=======
     let log_source_entry = LogSourceEntry::new(log_source.clone(), HashSet::new());
     PARSEABLE
         .create_stream_if_not_exists(
@@ -97,8 +82,7 @@
         )
         .await?;
 
-    flatten_and_push_logs(json, &stream_name, &log_source).await?;
->>>>>>> d147f48c
+    let stream = PARSEABLE.get_or_create_stream(&stream_name);
 
     json::Event::new(json, byte_size, log_source)
         .into_event(&stream)?
@@ -298,13 +282,12 @@
     let unchecked_event = event::Event {
         origin_format: "json",
         origin_size: 0,
-        time_partition: None,
         is_first_event: true, // NOTE: Maybe should be false
         partitions: [(
             get_schema_key(&rb.schema().fields),
             PartitionEvent {
                 rb,
-                date: Utc::now().date_naive(),
+                parsed_timestamp: Utc::now().naive_utc(),
             },
         )]
         .into_iter()

--- conflicted
+++ resolved
@@ -16,16 +16,6 @@
  *
  */
 
-<<<<<<< HEAD
-=======
-use crate::{
-    handlers::http::rbac::RBACError,
-    parseable::PARSEABLE,
-    storage::{object_storage::dashboard_path, ObjectStorageError},
-    users::dashboards::{Dashboard, CURRENT_DASHBOARD_VERSION, DASHBOARDS},
-    utils::{get_hash, get_user_from_request},
-};
->>>>>>> e1e2f2a8
 use actix_web::{
     http::header::ContentType,
     web::{self, Json, Path},
@@ -37,7 +27,7 @@
 
 use crate::{
     handlers::http::rbac::RBACError,
-    option::CONFIG,
+    parseable::PARSEABLE,
     storage::{object_storage::dashboard_path, ObjectStorageError},
     users::dashboards::{Dashboard, DASHBOARDS},
     utils::{get_hash, get_user_from_request},

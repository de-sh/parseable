--- conflicted
+++ resolved
@@ -39,7 +39,7 @@
 use crate::metrics::QUERY_EXECUTE_TIME;
 use crate::option::{Mode, CONFIG};
 use crate::query::error::ExecuteError;
-use crate::query::{CountsRequest, CountsResponse, Query as LogicalQuery};
+use crate::query::{CountsRequest, CountsResponse, Query, Query as LogicalQuery};
 use crate::query::{TableScanVisitor, QUERY_SESSION};
 use crate::rbac::map::SessionKey;
 use crate::rbac::Users;
@@ -117,7 +117,7 @@
 
         let time_range = TimeRange::parse_human_time(&self.start_time, &self.end_time)?;
 
-        Ok(crate::query::Query {
+        Ok(Query {
             plan,
             time_range,
             filter_tag: self.filter_tags.clone(),
@@ -222,22 +222,13 @@
 /// create streams for memory from storage if they do not exist
 pub async fn create_streams_for_querier() {
     let querier_streams = STREAM_INFO.list_streams();
-<<<<<<< HEAD
-
-    for stream in CONFIG
+    for stream_name in CONFIG
         .storage()
         .get_object_store()
         .list_streams()
         .await
         .unwrap()
     {
-        let stream_name = stream.name;
-
-=======
-    let store = CONFIG.storage().get_object_store();
-    let storage_streams = store.list_streams().await.unwrap();
-    for stream_name in storage_streams {
->>>>>>> 02a89cd3
         if !querier_streams.contains(&stream_name) {
             let _ = create_stream_and_schema_from_storage(&stream_name).await;
         }

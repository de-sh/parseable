--- conflicted
+++ resolved
@@ -24,12 +24,8 @@
 use datafusion::error::DataFusionError;
 use futures_util::Future;
 use http::StatusCode;
-<<<<<<< HEAD
-=======
 use serde::{Deserialize, Serialize};
 use serde_json::{json, Value};
-use std::collections::HashMap;
->>>>>>> 624aef06
 use std::pin::Pin;
 use std::sync::Arc;
 use std::time::Instant;
@@ -56,10 +52,9 @@
 
 use super::modal::utils::logstream_utils::create_stream_and_schema_from_storage;
 
-<<<<<<< HEAD
 /// Can be optionally be accepted as query params in the query request
 /// NOTE: ensure that the fields param is not set based on request body
-#[derive(Debug, Default, serde::Deserialize, serde::Serialize, Clone)]
+#[derive(Debug, Default, Deserialize, Serialize, Clone)]
 #[serde(rename_all = "camelCase")]
 pub struct QueryParams {
     #[serde(default)]
@@ -69,11 +64,7 @@
 }
 
 /// Query Request in json format.
-#[derive(Debug, serde::Deserialize, serde::Serialize, Clone)]
-=======
-/// Query Request through http endpoint.
 #[derive(Debug, Deserialize, Serialize, Clone)]
->>>>>>> 624aef06
 #[serde(rename_all = "camelCase")]
 pub struct QueryRequest {
     pub query: String,
@@ -85,7 +76,6 @@
     pub filter_tags: Option<Vec<String>>,
 }
 
-<<<<<<< HEAD
 impl QueryRequest {
     // fields param is set based only on query param and send_null is set to true if either body or query param is true
     fn update_params(&mut self, QueryParams { fields, send_null }: QueryParams) {
@@ -93,7 +83,7 @@
         self.params.send_null |= send_null;
     }
 
-    // Constructs a query from the
+    // Constructs a query from the http request
     pub async fn into_query(&self, key: SessionKey) -> Result<LogicalQuery, QueryError> {
         if self.query.is_empty() {
             return Err(QueryError::EmptyQuery);
@@ -124,29 +114,6 @@
         user_auth_for_query(&permissions, &stream_names)?;
 
         update_schema_when_distributed(&stream_names).await?;
-=======
-pub async fn query(req: HttpRequest, query_request: Query) -> Result<HttpResponse, QueryError> {
-    let session_state = QUERY_SESSION.state();
-    let raw_logical_plan = match session_state
-        .create_logical_plan(&query_request.query)
-        .await
-    {
-        Ok(raw_logical_plan) => raw_logical_plan,
-        Err(_) => {
-            //if logical plan creation fails, create streams and try again
-            create_streams_for_querier().await;
-            session_state
-                .create_logical_plan(&query_request.query)
-                .await?
-        }
-    };
-    let time_range =
-        TimeRange::parse_human_time(&query_request.start_time, &query_request.end_time)?;
-
-    // Create a visitor to extract the table names present in query
-    let mut visitor = TableScanVisitor::default();
-    let _ = raw_logical_plan.visit(&mut visitor);
->>>>>>> 624aef06
 
         let time_range = TimeRange::parse_human_time(&self.start_time, &self.end_time)?;
 
@@ -171,13 +138,11 @@
     let histogram = QUERY_EXECUTE_TIME.with_label_values(&[first_stream_name]);
 
     let time = Instant::now();
-<<<<<<< HEAD
-    let (records, fields) = query.execute().await?;
-=======
+
     // Intercept `count(*)`` queries and use the counts API
     if let Some(column_name) = query.is_logical_plan_count_without_filters() {
         let counts_req = CountsRequest {
-            stream: table_name.clone(),
+            stream: first_stream_name.to_owned(),
             start_time: query_request.start_time.clone(),
             end_time: query_request.end_time.clone(),
             num_bins: 1,
@@ -185,7 +150,7 @@
         let count_records = counts_req.get_bin_density().await?;
         // NOTE: this should not panic, since there is atleast one bin, always
         let count = count_records[0].count;
-        let response = if query_request.fields {
+        let response = if query_request.params.fields {
             json!({
                 "fields": [&column_name],
                 "records": [json!({column_name: count})]
@@ -197,14 +162,13 @@
         let time = time.elapsed().as_secs_f64();
 
         QUERY_EXECUTE_TIME
-            .with_label_values(&[&table_name])
+            .with_label_values(&[first_stream_name])
             .observe(time);
 
         return Ok(HttpResponse::Ok().json(response));
     }
-    let (records, fields) = query.execute(table_name.clone()).await?;
->>>>>>> 624aef06
-
+
+    let (records, fields) = query.execute().await?;
     let response = QueryResponse {
         records,
         fields,

--- conflicted
+++ resolved
@@ -28,32 +28,12 @@
 use crate::{
     handlers::http::{
         base_path_without_preceding_slash,
-<<<<<<< HEAD
         cluster::{self, sync_streams_with_ingestors},
         logstream::error::StreamError,
-        modal::utils::logstream_utils::{
-            create_stream_and_schema_from_storage, create_update_stream,
-        },
-    },
-    hottier::HotTierManager,
-    metadata,
-    option::CONFIG,
-    staging::{Stream, STAGING},
-    stats,
-=======
-        cluster::{
-            self, fetch_daily_stats_from_ingestors, fetch_stats_from_ingestors,
-            sync_streams_with_ingestors,
-            utils::{merge_quried_stats, IngestionStats, QueriedStats, StorageStats},
-        },
-        logstream::{error::StreamError, get_stats_date},
     },
     hottier::HotTierManager,
     parseable::{StreamNotFound, PARSEABLE},
-    stats::{self, Stats},
-    storage::StreamType,
-    LOCK_EXPECT,
->>>>>>> 20e66a40
+    stats,
 };
 
 pub async fn delete(stream_name: Path<String>) -> Result<impl Responder, StreamError> {
@@ -128,124 +108,4 @@
     sync_streams_with_ingestors(headers, body, &stream_name).await?;
 
     Ok(("Log stream created", StatusCode::OK))
-<<<<<<< HEAD
-=======
-}
-
-pub async fn get_stats(
-    req: HttpRequest,
-    stream_name: Path<String>,
-) -> Result<impl Responder, StreamError> {
-    let stream_name = stream_name.into_inner();
-    // if the stream not found in memory map,
-    //check if it exists in the storage
-    //create stream and schema from storage
-    if !PARSEABLE.streams.contains(&stream_name)
-        && !PARSEABLE
-            .create_stream_and_schema_from_storage(&stream_name)
-            .await
-            .unwrap_or(false)
-    {
-        return Err(StreamNotFound(stream_name.clone()).into());
-    }
-
-    let query_string = req.query_string();
-    if !query_string.is_empty() {
-        let date_key = query_string.split('=').collect::<Vec<&str>>()[0];
-        let date_value = query_string.split('=').collect::<Vec<&str>>()[1];
-        if date_key != "date" {
-            return Err(StreamError::Custom {
-                msg: "Invalid query parameter".to_string(),
-                status: StatusCode::BAD_REQUEST,
-            });
-        }
-
-        if !date_value.is_empty() {
-            let querier_stats = get_stats_date(&stream_name, date_value).await?;
-            let ingestor_stats = fetch_daily_stats_from_ingestors(&stream_name, date_value).await?;
-            let total_stats = Stats {
-                events: querier_stats.events + ingestor_stats.events,
-                ingestion: querier_stats.ingestion + ingestor_stats.ingestion,
-                storage: querier_stats.storage + ingestor_stats.storage,
-            };
-            let stats = serde_json::to_value(total_stats)?;
-
-            return Ok((web::Json(stats), StatusCode::OK));
-        }
-    }
-
-    let stats = stats::get_current_stats(&stream_name, "json")
-        .ok_or_else(|| StreamNotFound(stream_name.clone()))?;
-
-    let ingestor_stats = if PARSEABLE
-        .get_stream(&stream_name)
-        .is_ok_and(|stream| stream.get_stream_type() == StreamType::UserDefined)
-    {
-        Some(fetch_stats_from_ingestors(&stream_name).await?)
-    } else {
-        None
-    };
-
-    let hash_map = PARSEABLE.streams.read().expect(LOCK_EXPECT);
-    let stream_meta = hash_map
-        .get(&stream_name)
-        .ok_or_else(|| StreamNotFound(stream_name.clone()))?
-        .metadata
-        .read()
-        .expect(LOCK_EXPECT);
-
-    let time = Utc::now();
-
-    let stats = match &stream_meta.first_event_at {
-        Some(_) => {
-            let ingestion_stats = IngestionStats::new(
-                stats.current_stats.events,
-                format!("{} {}", stats.current_stats.ingestion, "Bytes"),
-                stats.lifetime_stats.events,
-                format!("{} {}", stats.lifetime_stats.ingestion, "Bytes"),
-                stats.deleted_stats.events,
-                format!("{} {}", stats.deleted_stats.ingestion, "Bytes"),
-                "json",
-            );
-            let storage_stats = StorageStats::new(
-                format!("{} {}", stats.current_stats.storage, "Bytes"),
-                format!("{} {}", stats.lifetime_stats.storage, "Bytes"),
-                format!("{} {}", stats.deleted_stats.storage, "Bytes"),
-                "parquet",
-            );
-
-            QueriedStats::new(&stream_name, time, ingestion_stats, storage_stats)
-        }
-
-        None => {
-            let ingestion_stats = IngestionStats::new(
-                stats.current_stats.events,
-                format!("{} {}", stats.current_stats.ingestion, "Bytes"),
-                stats.lifetime_stats.events,
-                format!("{} {}", stats.lifetime_stats.ingestion, "Bytes"),
-                stats.deleted_stats.events,
-                format!("{} {}", stats.deleted_stats.ingestion, "Bytes"),
-                "json",
-            );
-            let storage_stats = StorageStats::new(
-                format!("{} {}", stats.current_stats.storage, "Bytes"),
-                format!("{} {}", stats.lifetime_stats.storage, "Bytes"),
-                format!("{} {}", stats.deleted_stats.storage, "Bytes"),
-                "parquet",
-            );
-
-            QueriedStats::new(&stream_name, time, ingestion_stats, storage_stats)
-        }
-    };
-    let stats = if let Some(mut ingestor_stats) = ingestor_stats {
-        ingestor_stats.push(stats);
-        merge_quried_stats(ingestor_stats)
-    } else {
-        stats
-    };
-
-    let stats = serde_json::to_value(stats)?;
-
-    Ok((web::Json(stats), StatusCode::OK))
->>>>>>> 20e66a40
 }
--- conflicted
+++ resolved
@@ -37,14 +37,8 @@
     hottier::HotTierManager,
     metadata,
     option::CONFIG,
-<<<<<<< HEAD
+    staging::{Stream, STAGING},
     stats,
-    storage::StorageDir,
-=======
-    staging::{Stream, STAGING},
-    stats::{self, Stats},
-    storage::StreamType,
->>>>>>> 4775fb16
 };
 
 pub async fn delete(stream_name: Path<String>) -> Result<impl Responder, StreamError> {

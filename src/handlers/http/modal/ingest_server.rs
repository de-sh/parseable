/*
 * Parseable Server (C) 2022 - 2024 Parseable, Inc.
 *
 * This program is free software: you can redistribute it and/or modify
 * it under the terms of the GNU Affero General Public License as
 * published by the Free Software Foundation, either version 3 of the
 * License, or (at your option) any later version.
 *
 * This program is distributed in the hope that it will be useful,
 * but WITHOUT ANY WARRANTY; without even the implied warranty of
 * MERCHANTABILITY or FITNESS FOR A PARTICULAR PURPOSE.  See the
 * GNU Affero General Public License for more details.
 *
 * You should have received a copy of the GNU Affero General Public License
 * along with this program.  If not, see <http://www.gnu.org/licenses/>.
 *
 */

use super::ingest::ingestor_logstream;
use super::ingest::ingestor_rbac;
use super::ingest::ingestor_role;
use super::server::Server;
use super::IngestorMetadata;
use super::OpenIdClient;
use super::ParseableServer;
use crate::analytics;
use crate::handlers::airplane;
use crate::handlers::http::ingest;
use crate::handlers::http::logstream;
use crate::handlers::http::middleware::DisAllowRootUser;
use crate::handlers::http::middleware::RouteExt;
use crate::handlers::http::role;
use crate::migration;
use crate::migration::metadata_migration::migrate_ingester_metadata;
use crate::rbac::role::Action;
use crate::storage::object_storage::ingestor_metadata_path;
use crate::storage::object_storage::parseable_json_path;
use crate::storage::staging;
use crate::storage::ObjectStorageError;
use crate::storage::PARSEABLE_ROOT_DIRECTORY;
use crate::sync;

use crate::{handlers::http::base_path, option::CONFIG};
use actix_web::web;
use actix_web::Scope;
use actix_web_prometheus::PrometheusMetrics;
use async_trait::async_trait;
use base64::Engine;
use bytes::Bytes;
use once_cell::sync::Lazy;
use relative_path::RelativePathBuf;
use serde_json::Value;
use tokio::sync::oneshot;
use tracing::error;

/// ! have to use a guard before using it
pub static INGESTOR_META: Lazy<IngestorMetadata> =
    Lazy::new(|| staging::get_ingestor_info().expect("Should Be valid Json"));

pub struct IngestServer;

#[async_trait]
impl ParseableServer for IngestServer {
    // configure the api routes
    fn configure_routes(config: &mut web::ServiceConfig, _oidc_client: Option<OpenIdClient>) {
        config
            .service(
                // Base path "{url}/api/v1"
                web::scope(&base_path())
                    .service(Server::get_ingest_factory())
                    .service(Self::logstream_api())
                    .service(Server::get_about_factory())
                    .service(Self::analytics_factory())
                    .service(Server::get_liveness_factory())
                    .service(Self::get_user_webscope())
                    .service(Self::get_user_role_webscope())
                    .service(Server::get_metrics_webscope())
                    .service(Server::get_readiness_factory()),
            )
            .service(Server::get_ingest_otel_factory());
    }

    async fn load_metadata(&self) -> anyhow::Result<Option<Bytes>> {
        // parseable can't use local storage for persistence when running a distributed setup
        if CONFIG.get_storage_mode_string() == "Local drive" {
            return Err(anyhow::Error::msg(
                "This instance of the Parseable server has been configured to run in a distributed setup, it doesn't support local storage.",
            ));
        }

        // check for querier state. Is it there, or was it there in the past
        let parseable_json = check_querier_state().await?;
        // to get the .parseable.json file in staging
        validate_credentials().await?;

        Ok(parseable_json)
    }

    /// configure the server and start an instance to ingest data
<<<<<<< HEAD
    async fn init(&self, prometheus: &PrometheusMetrics) -> anyhow::Result<()> {
        CONFIG.storage().register_store_metrics(prometheus);
=======
    async fn init(&self, shutdown_rx: oneshot::Receiver<()>) -> anyhow::Result<()> {
        let prometheus = metrics::build_metrics_handler();
        CONFIG.storage().register_store_metrics(&prometheus);
>>>>>>> 4e795613

        migration::run_migration(&CONFIG).await?;

        let (localsync_handler, mut localsync_outbox, localsync_inbox) =
            sync::run_local_sync().await;
        let (mut remote_sync_handler, mut remote_sync_outbox, mut remote_sync_inbox) =
            sync::object_store_sync().await;

        tokio::spawn(airplane::server());

        // set the ingestor metadata
        set_ingestor_metadata().await?;

        // Ingestors shouldn't have to deal with OpenId auth flow
<<<<<<< HEAD
        let app = self.start(prometheus.clone(), None);
=======
        let app = self.start(shutdown_rx, prometheus, None);
>>>>>>> 4e795613

        tokio::pin!(app);
        loop {
            tokio::select! {
                e = &mut app => {
                    // actix server finished .. stop other threads and stop the server
                    remote_sync_inbox.send(()).unwrap_or(());
                    localsync_inbox.send(()).unwrap_or(());
                    if let Err(e) = localsync_handler.await {
                        error!("Error joining remote_sync_handler: {:?}", e);
                    }
                    if let Err(e) = remote_sync_handler.await {
                        error!("Error joining remote_sync_handler: {:?}", e);
                    }
                    return e
                },
                _ = &mut localsync_outbox => {
                    // crash the server if localsync fails for any reason
                    // panic!("Local Sync thread died. Server will fail now!")
                    return Err(anyhow::Error::msg("Failed to sync local data to drive. Please restart the Parseable server.\n\nJoin us on Parseable Slack if the issue persists after restart : https://launchpass.com/parseable"))
                },
                _ = &mut remote_sync_outbox => {
                    // remote_sync failed, this is recoverable by just starting remote_sync thread again
                    if let Err(e) = remote_sync_handler.await {
                        error!("Error joining remote_sync_handler: {:?}", e);
                    }
                    (remote_sync_handler, remote_sync_outbox, remote_sync_inbox) = sync::object_store_sync().await;
                }

            }
        }
    }
}

impl IngestServer {
    pub fn analytics_factory() -> Scope {
        web::scope("/analytics").service(
            // GET "/analytics" ==> Get analytics data
            web::resource("").route(
                web::get()
                    .to(analytics::get_analytics)
                    .authorize(Action::GetAnalytics),
            ),
        )
    }

    // get the role webscope
    pub fn get_user_role_webscope() -> Scope {
        web::scope("/role")
            // GET Role List
            .service(web::resource("").route(web::get().to(role::list).authorize(Action::ListRole)))
            .service(
                // PUT and GET Default Role
                web::resource("/default")
                    .route(web::put().to(role::put_default).authorize(Action::PutRole))
                    .route(web::get().to(role::get_default).authorize(Action::GetRole)),
            )
            .service(
                // PUT, GET, DELETE Roles
                web::resource("/{name}")
                    .route(web::delete().to(role::delete).authorize(Action::DeleteRole))
                    .route(web::get().to(role::get).authorize(Action::GetRole)),
            )
            .service(
                web::resource("/{name}/sync")
                    .route(web::put().to(ingestor_role::put).authorize(Action::PutRole)),
            )
    }
    // get the user webscope
    pub fn get_user_webscope() -> Scope {
        web::scope("/user")
            .service(
                web::resource("/{username}/sync")
                    // PUT /user/{username}/sync => Sync creation of a new user
                    .route(
                        web::post()
                            .to(ingestor_rbac::post_user)
                            .authorize(Action::PutUser),
                    )
                    // DELETE /user/{username} => Sync deletion of a user
                    .route(
                        web::delete()
                            .to(ingestor_rbac::delete_user)
                            .authorize(Action::DeleteUser),
                    )
                    .wrap(DisAllowRootUser),
            )
            .service(
                web::resource("/{username}/role/sync")
                    // PUT /user/{username}/roles => Put roles for user
                    .route(
                        web::put()
                            .to(ingestor_rbac::put_role)
                            .authorize(Action::PutUserRoles)
                            .wrap(DisAllowRootUser),
                    ),
            )
            .service(
                web::resource("/{username}/generate-new-password/sync")
                    // POST /user/{username}/generate-new-password => reset password for this user
                    .route(
                        web::post()
                            .to(ingestor_rbac::post_gen_password)
                            .authorize(Action::PutUser)
                            .wrap(DisAllowRootUser),
                    ),
            )
    }
    pub fn logstream_api() -> Scope {
        web::scope("/logstream").service(
            web::scope("/{logstream}")
                .service(
                    web::resource("")
                        // POST "/logstream/{logstream}" ==> Post logs to given log stream
                        .route(
                            web::post()
                                .to(ingest::post_event)
                                .authorize_for_stream(Action::Ingest),
                        ),
                )
                .service(
                    web::resource("/sync")
                        // DELETE "/logstream/{logstream}/sync" ==> Sync deletion of a log stream
                        .route(
                            web::delete()
                                .to(ingestor_logstream::delete)
                                .authorize(Action::DeleteStream),
                        )
                        // PUT "/logstream/{logstream}/sync" ==> Sync creation of a new log stream
                        .route(
                            web::put()
                                .to(ingestor_logstream::put_stream)
                                .authorize_for_stream(Action::CreateStream),
                        ),
                )
                .service(
                    // GET "/logstream/{logstream}/info" ==> Get info for given log stream
                    web::resource("/info").route(
                        web::get()
                            .to(logstream::get_stream_info)
                            .authorize_for_stream(Action::GetStreamInfo),
                    ),
                )
                .service(
                    // GET "/logstream/{logstream}/stats" ==> Get stats for given log stream
                    web::resource("/stats").route(
                        web::get()
                            .to(logstream::get_stats)
                            .authorize_for_stream(Action::GetStats),
                    ),
                )
                .service(
                    web::scope("/retention").service(
                        web::resource("/cleanup").route(
                            web::post()
                                .to(ingestor_logstream::retention_cleanup)
                                .authorize_for_stream(Action::PutRetention),
                        ),
                    ),
                ),
        )
    }
}

// create the ingestor metadata and put the .ingestor.json file in the object store
pub async fn set_ingestor_metadata() -> anyhow::Result<()> {
    let storage_ingestor_metadata = migrate_ingester_metadata().await?;
    let store = CONFIG.storage().get_object_store();

    // find the meta file in staging if not generate new metadata
    let resource = INGESTOR_META.clone();
    // use the id that was generated/found in the staging and
    // generate the path for the object store
    let path = ingestor_metadata_path(None);

    // we are considering that we can always get from object store
    if let Some(mut store_data) = storage_ingestor_metadata {
        if store_data.domain_name != INGESTOR_META.domain_name {
            store_data
                .domain_name
                .clone_from(&INGESTOR_META.domain_name);
            store_data.port.clone_from(&INGESTOR_META.port);

            let resource = Bytes::from(serde_json::to_vec(&store_data)?);

            // if pushing to object store fails propagate the error
            store.put_object(&path, resource).await?;
        }
    } else {
        let resource = Bytes::from(serde_json::to_vec(&resource)?);

        store.put_object(&path, resource).await?;
    }

    Ok(())
}

// check for querier state. Is it there, or was it there in the past
// this should happen before the set the ingestor metadata
async fn check_querier_state() -> anyhow::Result<Option<Bytes>, ObjectStorageError> {
    // how do we check for querier state?
    // based on the work flow of the system, the querier will always need to start first
    // i.e the querier will create the `.parseable.json` file
    let parseable_json = CONFIG
        .storage()
        .get_object_store()
        .get_object(&parseable_json_path())
        .await
        .map_err(|_| {
            ObjectStorageError::Custom(
                "Query Server has not been started yet. Please start the querier server first."
                    .to_string(),
            )
        })?;

    Ok(Some(parseable_json))
}

async fn validate_credentials() -> anyhow::Result<()> {
    // check if your creds match with others
    let store = CONFIG.storage().get_object_store();
    let base_path = RelativePathBuf::from(PARSEABLE_ROOT_DIRECTORY);
    let ingestor_metadata = store
        .get_objects(
            Some(&base_path),
            Box::new(|file_name| file_name.starts_with("ingestor")),
        )
        .await?;
    if !ingestor_metadata.is_empty() {
        let ingestor_metadata_value: Value =
            serde_json::from_slice(&ingestor_metadata[0]).expect("ingestor.json is valid json");
        let check = ingestor_metadata_value
            .as_object()
            .and_then(|meta| meta.get("token"))
            .and_then(|token| token.as_str())
            .unwrap();

        let token = base64::prelude::BASE64_STANDARD.encode(format!(
            "{}:{}",
            CONFIG.options.username, CONFIG.options.password
        ));

        let token = format!("Basic {}", token);

        if check != token {
            return Err(anyhow::anyhow!("Credentials do not match with other ingestors. Please check your credentials and try again."));
        }
    }

    Ok(())
}<|MERGE_RESOLUTION|>--- conflicted
+++ resolved
@@ -39,8 +39,8 @@
 use crate::storage::ObjectStorageError;
 use crate::storage::PARSEABLE_ROOT_DIRECTORY;
 use crate::sync;
-
 use crate::{handlers::http::base_path, option::CONFIG};
+
 use actix_web::web;
 use actix_web::Scope;
 use actix_web_prometheus::PrometheusMetrics;
@@ -97,14 +97,12 @@
     }
 
     /// configure the server and start an instance to ingest data
-<<<<<<< HEAD
-    async fn init(&self, prometheus: &PrometheusMetrics) -> anyhow::Result<()> {
+    async fn init(
+        &self,
+        prometheus: &PrometheusMetrics,
+        shutdown_rx: oneshot::Receiver<()>,
+    ) -> anyhow::Result<()> {
         CONFIG.storage().register_store_metrics(prometheus);
-=======
-    async fn init(&self, shutdown_rx: oneshot::Receiver<()>) -> anyhow::Result<()> {
-        let prometheus = metrics::build_metrics_handler();
-        CONFIG.storage().register_store_metrics(&prometheus);
->>>>>>> 4e795613
 
         migration::run_migration(&CONFIG).await?;
 
@@ -119,11 +117,7 @@
         set_ingestor_metadata().await?;
 
         // Ingestors shouldn't have to deal with OpenId auth flow
-<<<<<<< HEAD
-        let app = self.start(prometheus.clone(), None);
-=======
-        let app = self.start(shutdown_rx, prometheus, None);
->>>>>>> 4e795613
+        let app = self.start(shutdown_rx, prometheus.clone(), None);
 
         tokio::pin!(app);
         loop {

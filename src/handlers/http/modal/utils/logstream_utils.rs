--- conflicted
+++ resolved
@@ -454,11 +454,7 @@
     // Proceed to create log stream if it doesn't exist
     let storage = CONFIG.storage().get_object_store();
     let streams = storage.list_streams().await?;
-<<<<<<< HEAD
-    if streams.iter().any(|stream| stream.name == stream_name) {
-=======
     if streams.contains(stream_name) {
->>>>>>> 02a89cd3
         let mut stream_metadata = ObjectStoreFormat::default();
         let stream_metadata_bytes = storage.create_stream_from_ingestor(stream_name).await?;
         if !stream_metadata_bytes.is_empty() {

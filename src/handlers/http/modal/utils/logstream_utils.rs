/*
 * Parseable Server (C) 2022 - 2024 Parseable, Inc.
 *
 * This program is free software: you can redistribute it and/or modify
 * it under the terms of the GNU Affero General Public License as
 * published by the Free Software Foundation, either version 3 of the
 * License, or (at your option) any later version.
 *
 * This program is distributed in the hope that it will be useful,
 * but WITHOUT ANY WARRANTY; without even the implied warranty of
 * MERCHANTABILITY or FITNESS FOR A PARTICULAR PURPOSE.  See the
 * GNU Affero General Public License for more details.
 *
 * You should have received a copy of the GNU Affero General Public License
 * along with this program.  If not, see <http://www.gnu.org/licenses/>.
 *
 */

use std::{collections::HashMap, num::NonZeroU32, sync::Arc};

use actix_web::http::header::HeaderMap;
use arrow_schema::{Field, Schema};
use http::StatusCode;

use crate::{
    event::format::LogSource,
    handlers::{
        http::logstream::error::{CreateStreamError, StreamError},
        CUSTOM_PARTITION_KEY, LOG_SOURCE_KEY, STATIC_SCHEMA_FLAG, STREAM_TYPE_KEY,
        TIME_PARTITION_KEY, TIME_PARTITION_LIMIT_KEY, UPDATE_STREAM_KEY,
    },
    metadata::{self, SchemaVersion, STREAM_INFO},
    option::{Mode, CONFIG},
    static_schema::{convert_static_schema_to_arrow_schema, StaticSchema},
    storage::{LogStream, ObjectStoreFormat, StreamType},
    validator,
};

pub async fn create_update_stream(
<<<<<<< HEAD
    req: &HttpRequest,
    static_schema: Option<&StaticSchema>,
=======
    headers: &HeaderMap,
    body: &Bytes,
>>>>>>> 5a39e225
    stream_name: &str,
) -> Result<HeaderMap, StreamError> {
    let PutStreamHeaders {
        time_partition,
        time_partition_limit,
        custom_partition,
        static_schema_flag,
        update_stream_flag,
        stream_type,
        log_source,
    } = headers.into();

    if metadata::STREAM_INFO.stream_exists(stream_name) && !update_stream_flag {
        return Err(StreamError::Custom {
            msg: format!(
                "Logstream {stream_name} already exists, please create a new log stream with unique name"
            ),
            status: StatusCode::BAD_REQUEST,
        });
    }

    if !metadata::STREAM_INFO.stream_exists(stream_name)
        && CONFIG.options.mode == Mode::Query
        && create_stream_and_schema_from_storage(stream_name).await?
    {
        return Err(StreamError::Custom {
            msg: format!(
                "Logstream {stream_name} already exists, please create a new log stream with unique name"
            ),
            status: StatusCode::BAD_REQUEST,
        });
    }

    if update_stream_flag {
        return update_stream(
            headers,
            stream_name,
            &time_partition,
            static_schema_flag,
            &time_partition_limit,
            &custom_partition,
        )
        .await;
    }

    let time_partition_in_days = if !time_partition_limit.is_empty() {
        Some(validate_time_partition_limit(&time_partition_limit)?)
    } else {
        None
    };

    if !custom_partition.is_empty() {
        validate_custom_partition(&custom_partition)?;
    }

    if !time_partition.is_empty() && !custom_partition.is_empty() {
        validate_time_with_custom_partition(&time_partition, &custom_partition)?;
    }

    let schema = validate_static_schema(
        static_schema,
        stream_name,
        &time_partition,
        &custom_partition,
        static_schema_flag,
    )?;

    create_stream(
        stream_name.to_string(),
        &time_partition,
        time_partition_in_days,
        &custom_partition,
        static_schema_flag,
        schema,
        stream_type,
        log_source,
    )
    .await?;

    Ok(headers.clone())
}

async fn update_stream(
    headers: &HeaderMap,
    stream_name: &str,
    time_partition: &str,
    static_schema_flag: bool,
    time_partition_limit: &str,
    custom_partition: &str,
) -> Result<HeaderMap, StreamError> {
    if !STREAM_INFO.stream_exists(stream_name) {
        return Err(StreamError::StreamNotFound(stream_name.to_string()));
    }
    if !time_partition.is_empty() {
        return Err(StreamError::Custom {
            msg: "Altering the time partition of an existing stream is restricted.".to_string(),
            status: StatusCode::BAD_REQUEST,
        });
    }
    if static_schema_flag {
        return Err(StreamError::Custom {
            msg: "Altering the schema of an existing stream is restricted.".to_string(),
            status: StatusCode::BAD_REQUEST,
        });
    }
    if !time_partition_limit.is_empty() {
        let time_partition_days = validate_time_partition_limit(time_partition_limit)?;
        update_time_partition_limit_in_stream(stream_name.to_string(), time_partition_days).await?;
        return Ok(headers.clone());
    }
    validate_and_update_custom_partition(stream_name, custom_partition).await?;

    Ok(headers.clone())
}

async fn validate_and_update_custom_partition(
    stream_name: &str,
    custom_partition: &str,
) -> Result<(), StreamError> {
    if !custom_partition.is_empty() {
        validate_custom_partition(custom_partition)?;
        update_custom_partition_in_stream(stream_name.to_string(), custom_partition).await?;
    } else {
        update_custom_partition_in_stream(stream_name.to_string(), "").await?;
    }
    Ok(())
}

#[derive(Debug, Default)]
pub struct PutStreamHeaders {
    pub time_partition: String,
    pub time_partition_limit: String,
    pub custom_partition: String,
    pub static_schema_flag: bool,
    pub update_stream_flag: bool,
    pub stream_type: StreamType,
    pub log_source: LogSource,
}

impl From<&HeaderMap> for PutStreamHeaders {
    fn from(headers: &HeaderMap) -> Self {
        PutStreamHeaders {
            time_partition: headers
                .get(TIME_PARTITION_KEY)
                .map_or("", |v| v.to_str().unwrap())
                .to_string(),
            time_partition_limit: headers
                .get(TIME_PARTITION_LIMIT_KEY)
                .map_or("", |v| v.to_str().unwrap())
                .to_string(),
            custom_partition: headers
                .get(CUSTOM_PARTITION_KEY)
                .map_or("", |v| v.to_str().unwrap())
                .to_string(),
            static_schema_flag: headers
                .get(STATIC_SCHEMA_FLAG)
                .is_some_and(|v| v.to_str().unwrap() == "true"),
            update_stream_flag: headers
                .get(UPDATE_STREAM_KEY)
                .is_some_and(|v| v.to_str().unwrap() == "true"),
            stream_type: headers
                .get(STREAM_TYPE_KEY)
                .map(|v| StreamType::from(v.to_str().unwrap()))
                .unwrap_or_default(),
            log_source: headers
                .get(LOG_SOURCE_KEY)
                .map_or(LogSource::default(), |v| v.to_str().unwrap().into()),
        }
    }
}

pub fn validate_time_partition_limit(
    time_partition_limit: &str,
) -> Result<NonZeroU32, CreateStreamError> {
    if !time_partition_limit.ends_with('d') {
        return Err(CreateStreamError::Custom {
            msg: "Missing 'd' suffix for duration value".to_string(),
            status: StatusCode::BAD_REQUEST,
        });
    }
    let days = &time_partition_limit[0..time_partition_limit.len() - 1];
    let Ok(days) = days.parse::<NonZeroU32>() else {
        return Err(CreateStreamError::Custom {
            msg: "Could not convert duration to an unsigned number".to_string(),
            status: StatusCode::BAD_REQUEST,
        });
    };

    Ok(days)
}

pub fn validate_custom_partition(custom_partition: &str) -> Result<(), CreateStreamError> {
    let custom_partition_list = custom_partition.split(',').collect::<Vec<&str>>();
    if custom_partition_list.len() > 3 {
        return Err(CreateStreamError::Custom {
            msg: "Maximum 3 custom partition keys are supported".to_string(),
            status: StatusCode::BAD_REQUEST,
        });
    }
    Ok(())
}

pub fn validate_time_with_custom_partition(
    time_partition: &str,
    custom_partition: &str,
) -> Result<(), CreateStreamError> {
    let custom_partition_list = custom_partition.split(',').collect::<Vec<&str>>();
    if custom_partition_list.contains(&time_partition) {
        return Err(CreateStreamError::Custom {
            msg: format!(
                "time partition {} cannot be set as custom partition",
                time_partition
            ),
            status: StatusCode::BAD_REQUEST,
        });
    }
    Ok(())
}

pub fn validate_static_schema(
    static_schema: Option<&StaticSchema>,
    stream_name: &str,
    time_partition: &str,
    custom_partition: &str,
    static_schema_flag: bool,
) -> Result<Arc<Schema>, CreateStreamError> {
    if static_schema_flag {
        let static_schema = static_schema.ok_or_else(||  CreateStreamError::Custom {
            msg: format!(
                "Please provide schema in the request body for static schema logstream {stream_name}"
            ),
            status: StatusCode::BAD_REQUEST,
        })?;
        let parsed_schema = convert_static_schema_to_arrow_schema(
            static_schema.clone(),
            time_partition,
            custom_partition,
        )
        .map_err(|_| CreateStreamError::Custom {
            msg: format!("Unable to commit static schema, logstream {stream_name} not created"),
            status: StatusCode::BAD_REQUEST,
        })?;

        return Ok(parsed_schema);
    }

    Ok(Arc::new(Schema::empty()))
}

pub async fn update_time_partition_limit_in_stream(
    stream_name: String,
    time_partition_limit: NonZeroU32,
) -> Result<(), CreateStreamError> {
    let storage = CONFIG.storage().get_object_store();
    if let Err(err) = storage
        .update_time_partition_limit_in_stream(&stream_name, time_partition_limit)
        .await
    {
        return Err(CreateStreamError::Storage { stream_name, err });
    }

    if metadata::STREAM_INFO
        .update_time_partition_limit(&stream_name, time_partition_limit)
        .is_err()
    {
        return Err(CreateStreamError::Custom {
            msg: "failed to update time partition limit in metadata".to_string(),
            status: StatusCode::EXPECTATION_FAILED,
        });
    }

    Ok(())
}

pub async fn update_custom_partition_in_stream(
    stream_name: String,
    custom_partition: &str,
) -> Result<(), CreateStreamError> {
    let static_schema_flag = STREAM_INFO.get_static_schema_flag(&stream_name).unwrap();
    let time_partition = STREAM_INFO.get_time_partition(&stream_name).unwrap();
    if static_schema_flag {
        let schema = STREAM_INFO.schema(&stream_name).unwrap();

        if !custom_partition.is_empty() {
            let custom_partition_list = custom_partition.split(',').collect::<Vec<&str>>();
            let custom_partition_exists: HashMap<_, _> = custom_partition_list
                .iter()
                .map(|&partition| {
                    (
                        partition.to_string(),
                        schema
                            .fields()
                            .iter()
                            .any(|field| field.name() == partition),
                    )
                })
                .collect();

            for partition in &custom_partition_list {
                if !custom_partition_exists[*partition] {
                    return Err(CreateStreamError::Custom {
                        msg: format!("custom partition field {} does not exist in the schema for the stream {}", partition, stream_name),
                        status: StatusCode::BAD_REQUEST,
                    });
                }

                if let Some(time_partition) = time_partition.clone() {
                    if time_partition == *partition {
                        return Err(CreateStreamError::Custom {
                            msg: format!(
                                "time partition {} cannot be set as custom partition",
                                partition
                            ),
                            status: StatusCode::BAD_REQUEST,
                        });
                    }
                }
            }
        }
    }
    let storage = CONFIG.storage().get_object_store();
    if let Err(err) = storage
        .update_custom_partition_in_stream(&stream_name, custom_partition)
        .await
    {
        return Err(CreateStreamError::Storage { stream_name, err });
    }

    if metadata::STREAM_INFO
        .update_custom_partition(&stream_name, custom_partition.to_string())
        .is_err()
    {
        return Err(CreateStreamError::Custom {
            msg: "failed to update custom partition in metadata".to_string(),
            status: StatusCode::EXPECTATION_FAILED,
        });
    }

    Ok(())
}

#[allow(clippy::too_many_arguments)]
pub async fn create_stream(
    stream_name: String,
    time_partition: &str,
    time_partition_limit: Option<NonZeroU32>,
    custom_partition: &str,
    static_schema_flag: bool,
    schema: Arc<Schema>,
    stream_type: StreamType,
    log_source: LogSource,
) -> Result<(), CreateStreamError> {
    // fail to proceed if invalid stream name
    if stream_type != StreamType::Internal {
        validator::stream_name(&stream_name, stream_type)?;
    }
    // Proceed to create log stream if it doesn't exist
    let storage = CONFIG.storage().get_object_store();

    match storage
        .create_stream(
            &stream_name,
            time_partition,
            time_partition_limit,
            custom_partition,
            static_schema_flag,
            schema.clone(),
            stream_type,
            log_source.clone(),
        )
        .await
    {
        Ok(created_at) => {
            let mut static_schema: HashMap<String, Arc<Field>> = HashMap::new();

            for (field_name, field) in schema
                .fields()
                .iter()
                .map(|field| (field.name().to_string(), field.clone()))
            {
                static_schema.insert(field_name, field);
            }

            metadata::STREAM_INFO.add_stream(
                stream_name.to_string(),
                created_at,
                time_partition.to_string(),
                time_partition_limit,
                custom_partition.to_string(),
                static_schema_flag,
                static_schema,
                stream_type,
                SchemaVersion::V1, // New stream
                log_source,
            );
        }
        Err(err) => {
            return Err(CreateStreamError::Storage { stream_name, err });
        }
    }
    Ok(())
}

/// list all streams from storage
/// if stream exists in storage, create stream and schema from storage
/// and add it to the memory map
pub async fn create_stream_and_schema_from_storage(stream_name: &str) -> Result<bool, StreamError> {
    // Proceed to create log stream if it doesn't exist
    let storage = CONFIG.storage().get_object_store();
    let streams = storage.list_streams().await?;
    if streams.contains(&LogStream {
        name: stream_name.to_owned(),
    }) {
        let mut stream_metadata = ObjectStoreFormat::default();
        let stream_metadata_bytes = storage.create_stream_from_ingestor(stream_name).await?;
        if !stream_metadata_bytes.is_empty() {
            stream_metadata = serde_json::from_slice::<ObjectStoreFormat>(&stream_metadata_bytes)?;
        }

        let mut schema = Arc::new(Schema::empty());
        let schema_bytes = storage.create_schema_from_ingestor(stream_name).await?;
        if !schema_bytes.is_empty() {
            schema = serde_json::from_slice::<Arc<Schema>>(&schema_bytes)?;
        }

        let mut static_schema: HashMap<String, Arc<Field>> = HashMap::new();

        for (field_name, field) in schema
            .fields()
            .iter()
            .map(|field| (field.name().to_string(), field.clone()))
        {
            static_schema.insert(field_name, field);
        }

        let time_partition = stream_metadata.time_partition.as_deref().unwrap_or("");
        let time_partition_limit = stream_metadata
            .time_partition_limit
            .and_then(|limit| limit.parse().ok());
        let custom_partition = stream_metadata.custom_partition.as_deref().unwrap_or("");
        let static_schema_flag = stream_metadata.static_schema_flag;
        let stream_type = stream_metadata
            .stream_type
            .map(|s| StreamType::from(s.as_str()))
            .unwrap_or_default();
        let schema_version = stream_metadata.schema_version;
        let log_source = stream_metadata.log_source;
        metadata::STREAM_INFO.add_stream(
            stream_name.to_string(),
            stream_metadata.created_at,
            time_partition.to_string(),
            time_partition_limit,
            custom_partition.to_string(),
            static_schema_flag,
            static_schema,
            stream_type,
            schema_version,
            log_source,
        );
    } else {
        return Ok(false);
    }

    Ok(true)
}<|MERGE_RESOLUTION|>--- conflicted
+++ resolved
@@ -37,13 +37,8 @@
 };
 
 pub async fn create_update_stream(
-<<<<<<< HEAD
-    req: &HttpRequest,
+    headers: &HeaderMap,
     static_schema: Option<&StaticSchema>,
-=======
-    headers: &HeaderMap,
-    body: &Bytes,
->>>>>>> 5a39e225
     stream_name: &str,
 ) -> Result<HeaderMap, StreamError> {
     let PutStreamHeaders {

--- conflicted
+++ resolved
@@ -83,13 +83,7 @@
                 push_logs(stream_name, record, log_source, p_custom_fields).await?;
             }
         }
-<<<<<<< HEAD
-        _ => push_logs(stream_name, json, log_source).await?,
-=======
-        _ => {
-            push_logs(stream_name, json, log_source, p_custom_fields).await?;
-        }
->>>>>>> 6fe35a6b
+        _ => push_logs(stream_name, json, log_source, p_custom_fields).await?,
     }
 
     Ok(())

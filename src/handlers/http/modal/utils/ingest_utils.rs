--- conflicted
+++ resolved
@@ -16,12 +16,7 @@
  *
  */
 
-<<<<<<< HEAD
-use arrow_schema::Field;
-use chrono::{DateTime, NaiveDateTime, Utc};
-=======
 use chrono::Utc;
->>>>>>> f7d366e8
 use opentelemetry_proto::tonic::{
     logs::v1::LogsData, metrics::v1::MetricsData, trace::v1::TracesData,
 };
@@ -113,117 +108,6 @@
         )?)?]
     };
 
-<<<<<<< HEAD
-    for value in data {
-        let origin_size = serde_json::to_vec(&value).unwrap().len() as u64; // string length need not be the same as byte length
-        let parsed_timestamp = match time_partition.as_ref() {
-            Some(time_partition) => get_parsed_timestamp(&value, time_partition)?,
-            _ => Utc::now().naive_utc(),
-        };
-        let custom_partition_values = get_custom_partition_values(&value, &custom_partitions);
-        let schema = stream.get_schema_raw();
-        let (rb, is_first_event) = into_event_batch(
-            value,
-            schema,
-            static_schema_flag,
-            time_partition.as_ref(),
-            schema_version,
-        )?;
-
-        Event {
-            rb,
-            stream_name: stream_name.to_owned(),
-            origin_format: "json",
-            origin_size,
-            is_first_event,
-            parsed_timestamp,
-            time_partition: time_partition.clone(),
-            custom_partition_values,
-            stream_type: StreamType::UserDefined,
-        }
-        .process()?;
-    }
-    Ok(())
-}
-
-pub fn into_event_batch(
-    data: Value,
-    schema: HashMap<String, Arc<Field>>,
-    static_schema_flag: bool,
-    time_partition: Option<&String>,
-    schema_version: SchemaVersion,
-) -> Result<(arrow_array::RecordBatch, bool), PostError> {
-    let (rb, is_first) = json::Event { data }.into_recordbatch(
-        &schema,
-        static_schema_flag,
-        time_partition,
-        schema_version,
-    )?;
-    Ok((rb, is_first))
-}
-
-pub fn get_custom_partition_values(
-    json: &Value,
-    custom_partition_list: &[String],
-) -> HashMap<String, String> {
-    let mut custom_partition_values: HashMap<String, String> = HashMap::new();
-    for custom_partition_field in custom_partition_list {
-        let custom_partition_value = json.get(custom_partition_field.trim()).unwrap().to_owned();
-        let custom_partition_value = match custom_partition_value {
-            e @ Value::Number(_) | e @ Value::Bool(_) => e.to_string(),
-            Value::String(s) => s,
-            _ => "".to_string(),
-        };
-        custom_partition_values.insert(
-            custom_partition_field.trim().to_string(),
-            custom_partition_value,
-        );
-    }
-    custom_partition_values
-}
-
-fn get_parsed_timestamp(json: &Value, time_partition: &str) -> Result<NaiveDateTime, PostError> {
-    let current_time = json
-        .get(time_partition)
-        .ok_or_else(|| PostError::MissingTimePartition(time_partition.to_string()))?;
-    let parsed_time: DateTime<Utc> = serde_json::from_value(current_time.clone())?;
-
-    Ok(parsed_time.naive_utc())
-}
-
-#[cfg(test)]
-mod tests {
-    use std::str::FromStr;
-
-    use serde_json::json;
-
-    use super::*;
-
-    #[test]
-    fn parse_time_parition_from_value() {
-        let json = json!({"timestamp": "2025-05-15T15:30:00Z"});
-        let parsed = get_parsed_timestamp(&json, "timestamp");
-
-        let expected = NaiveDateTime::from_str("2025-05-15T15:30:00").unwrap();
-        assert_eq!(parsed.unwrap(), expected);
-    }
-
-    #[test]
-    fn time_parition_not_in_json() {
-        let json = json!({"timestamp": "2025-05-15T15:30:00Z"});
-        let parsed = get_parsed_timestamp(&json, "timestamp");
-
-        matches!(parsed, Err(PostError::MissingTimePartition(_)));
-    }
-
-    #[test]
-    fn time_parition_not_parseable_as_datetime() {
-        let json = json!({"timestamp": "2025-05-15T15:30:00Z"});
-        let parsed = get_parsed_timestamp(&json, "timestamp");
-
-        matches!(parsed, Err(PostError::SerdeError(_)));
-    }
-=======
     for json in data {
         let origin_size = serde_json::to_vec(&json).unwrap().len() as u64; // string length need not be the same as byte length
         let schema = PARSEABLE.get_stream(stream_name)?.get_schema_raw();
@@ -233,7 +117,7 @@
                 origin_size,
                 &schema,
                 static_schema_flag,
-                custom_partition.as_ref(),
+                &custom_partitions,
                 time_partition.as_ref(),
                 schema_version,
                 StreamType::UserDefined,
@@ -241,5 +125,4 @@
             .process()?;
     }
     Ok(())
->>>>>>> f7d366e8
 }
/*
 * Parseable Server (C) 2022 - 2024 Parseable, Inc.
 *
 * This program is free software: you can redistribute it and/or modify
 * it under the terms of the GNU Affero General Public License as
 * published by the Free Software Foundation, either version 3 of the
 * License, or (at your option) any later version.
 *
 * This program is distributed in the hope that it will be useful,
 * but WITHOUT ANY WARRANTY; without even the implied warranty of
 * MERCHANTABILITY or FITNESS FOR A PARTICULAR PURPOSE.  See the
 * GNU Affero General Public License for more details.
 *
 * You should have received a copy of the GNU Affero General Public License
 * along with this program.  If not, see <http://www.gnu.org/licenses/>.
 *
 */

use actix_web::http::StatusCode;
use actix_web::web::{Json, Path, Query};
use actix_web::{web, HttpRequest, HttpResponse, Responder};
use arrow_json::reader::infer_json_schema_from_iterator;
use bytes::Bytes;
use chrono::Utc;
use error::StreamError;
use itertools::Itertools;
use serde_json::{json, Value};
use std::fs;
use std::sync::Arc;
use tracing::warn;

use crate::event::format::override_data_type;
use crate::hottier::{HotTierManager, StreamHotTier, CURRENT_HOT_TIER_VERSION};
use crate::metadata::SchemaVersion;
<<<<<<< HEAD
use crate::option::Mode;
=======
use crate::metrics::{EVENTS_INGESTED_DATE, EVENTS_INGESTED_SIZE_DATE, EVENTS_STORAGE_SIZE_DATE};
>>>>>>> 523ecc76
use crate::parseable::{StreamNotFound, PARSEABLE};
use crate::rbac::role::Action;
use crate::rbac::Users;
use crate::stats::StatsParams;
use crate::storage::retention::Retention;
use crate::storage::{StreamInfo, StreamType};
use crate::utils::actix::extract_session_key_from_req;
use crate::{stats, validator, LOCK_EXPECT};

use super::cluster::fetch_stats_from_ingestors;
use super::cluster::utils::{IngestionStats, QueriedStats, StorageStats};
use super::query::update_schema_when_distributed;

pub async fn delete(stream_name: Path<String>) -> Result<impl Responder, StreamError> {
    let stream_name = stream_name.into_inner();
    // Error out if stream doesn't exist in memory, or in the case of query node, in storage as well
    if PARSEABLE.check_or_load_stream(&stream_name).await {
        return Err(StreamNotFound(stream_name).into());
    }

    let objectstore = PARSEABLE.storage.get_object_store();

    // Delete from storage
    objectstore.delete_stream(&stream_name).await?;
    // Delete from staging
    let stream_dir = PARSEABLE.get_or_create_stream(&stream_name);
    if fs::remove_dir_all(&stream_dir.data_path).is_err() {
        warn!(
            "failed to delete local data for stream {}. Clean {} manually",
            stream_name,
            stream_dir.data_path.to_string_lossy()
        )
    }

    if let Some(hot_tier_manager) = HotTierManager::global() {
        if hot_tier_manager.check_stream_hot_tier_exists(&stream_name) {
            hot_tier_manager.delete_hot_tier(&stream_name).await?;
        }
    }

    // Delete from memory
    PARSEABLE.streams.delete(&stream_name);
    stats::delete_stats(&stream_name, "json")
        .unwrap_or_else(|e| warn!("failed to delete stats for stream {}: {:?}", stream_name, e));

    Ok((format!("log stream {stream_name} deleted"), StatusCode::OK))
}

pub async fn list(req: HttpRequest) -> Result<impl Responder, StreamError> {
    let key = extract_session_key_from_req(&req)
        .map_err(|err| StreamError::Anyhow(anyhow::Error::msg(err.to_string())))?;

    // list all streams from storage
    let res = PARSEABLE
        .storage
        .get_object_store()
        .list_streams()
        .await
        .unwrap()
        .into_iter()
        .filter(|logstream| {
            Users.authorize(key.clone(), Action::ListStream, Some(logstream), None)
                == crate::rbac::Response::Authorized
        })
        .map(|name| json!({"name": name}))
        .collect_vec();

    Ok(web::Json(res))
}

pub async fn detect_schema(Json(json): Json<Value>) -> Result<impl Responder, StreamError> {
    let log_records: Vec<Value> = match json {
        Value::Array(arr) => arr,
        value @ Value::Object(_) => vec![value],
        _ => {
            return Err(StreamError::Custom {
                msg: "please send json events as part of the request".to_string(),
                status: StatusCode::BAD_REQUEST,
            })
        }
    };

    let mut schema = Arc::new(infer_json_schema_from_iterator(log_records.iter().map(Ok)).unwrap());
    for log_record in log_records {
        schema = override_data_type(schema, log_record, SchemaVersion::V1);
    }
    Ok((web::Json(schema), StatusCode::OK))
}

pub async fn get_schema(stream_name: Path<String>) -> Result<impl Responder, StreamError> {
    let stream_name = stream_name.into_inner();

    // Ensure parseable is aware of stream in distributed mode
    if PARSEABLE.check_or_load_stream(&stream_name).await {
        return Err(StreamNotFound(stream_name.clone()).into());
    }

    let stream = PARSEABLE.get_stream(&stream_name)?;
    match update_schema_when_distributed(&vec![stream_name.clone()]).await {
        Ok(_) => {
            let schema = stream.get_schema();
            Ok((web::Json(schema), StatusCode::OK))
        }
        Err(err) => Err(StreamError::Custom {
            msg: err.to_string(),
            status: StatusCode::EXPECTATION_FAILED,
        }),
    }
}

pub async fn put_stream(
    req: HttpRequest,
    stream_name: Path<String>,
    body: Bytes,
) -> Result<impl Responder, StreamError> {
    let stream_name = stream_name.into_inner();

    PARSEABLE
        .create_update_stream(req.headers(), &body, &stream_name)
        .await?;

    Ok(("Log stream created", StatusCode::OK))
}

pub async fn get_retention(stream_name: Path<String>) -> Result<impl Responder, StreamError> {
    let stream_name = stream_name.into_inner();
    // For query mode, if the stream not found in memory map,
    //check if it exists in the storage
    //create stream and schema from storage
<<<<<<< HEAD
    if PARSEABLE.options.mode == Mode::Query
        && matches!(
            PARSEABLE
                .create_stream_and_schema_from_storage(&stream_name)
                .await,
            Ok(false) | Err(_)
        )
    {
=======
    if PARSEABLE.check_or_load_stream(&stream_name).await {
>>>>>>> 523ecc76
        return Err(StreamNotFound(stream_name.clone()).into());
    }

    let retention = PARSEABLE
        .get_stream(&stream_name)?
        .get_retention()
        .unwrap_or_default();
    Ok((web::Json(retention), StatusCode::OK))
}

pub async fn put_retention(
    stream_name: Path<String>,
    Json(retention): Json<Retention>,
) -> Result<impl Responder, StreamError> {
    let stream_name = stream_name.into_inner();

    // For query mode, if the stream not found in memory map,
    //check if it exists in the storage
    //create stream and schema from storage
<<<<<<< HEAD
    if PARSEABLE.options.mode == Mode::Query
        && matches!(
            PARSEABLE
                .create_stream_and_schema_from_storage(&stream_name)
                .await,
            Ok(false) | Err(_)
        )
    {
        return Err(StreamNotFound(stream_name.clone()).into());
    }

    let stream = PARSEABLE.get_stream(&stream_name)?;
    let retention: Retention = match serde_json::from_value(json) {
        Ok(retention) => retention,
        Err(err) => return Err(StreamError::InvalidRetentionConfig(err)),
    };
=======
    if PARSEABLE.check_or_load_stream(&stream_name).await {
        return Err(StreamNotFound(stream_name).into());
    }
>>>>>>> 523ecc76

    PARSEABLE
        .storage
        .get_object_store()
        .put_retention(&stream_name, &retention)
        .await?;

    PARSEABLE.get_stream(&stream_name)?.set_retention(retention);

    Ok((
        format!("set retention configuration for log stream {stream_name}"),
        StatusCode::OK,
    ))
}

pub async fn get_stats(
    stream_name: Path<String>,
    Query(params): Query<StatsParams>,
) -> Result<HttpResponse, StreamError> {
    let stream_name = stream_name.into_inner();

    // For query mode, if the stream not found in memory map,
    //check if it exists in the storage
    //create stream and schema from storage
<<<<<<< HEAD
    if !PARSEABLE.streams.contains(&stream_name)
        && (PARSEABLE.options.mode != Mode::Query
            || matches!(
                PARSEABLE
                    .create_stream_and_schema_from_storage(&stream_name)
                    .await,
                Ok(false) | Err(_)
            ))
    {
        return Err(StreamNotFound(stream_name).into());
=======
    if PARSEABLE.check_or_load_stream(&stream_name).await {
        return Err(StreamNotFound(stream_name.clone()).into());
>>>>>>> 523ecc76
    }

    if let Some(stats) = params.get_stats(&stream_name) {
        return Ok(HttpResponse::build(StatusCode::OK).json(stats));
    }

    let stats = stats::get_current_stats(&stream_name, "json")
        .ok_or_else(|| StreamNotFound(stream_name.clone()))?;

    let ingestor_stats = if PARSEABLE.options.mode == Mode::Query
        && PARSEABLE
            .get_stream(&stream_name)
            .is_ok_and(|s| s.get_stream_type() == StreamType::Internal)
    {
        Some(fetch_stats_from_ingestors(&stream_name).await?)
    } else {
        None
    };

    let hash_map = PARSEABLE.streams.read().expect("Readable");
    let stream_meta = &hash_map
        .get(&stream_name)
        .ok_or_else(|| StreamNotFound(stream_name.clone()))?
        .metadata
        .read()
        .expect(LOCK_EXPECT);

    let time = Utc::now();

    let stats = match &stream_meta.first_event_at {
        Some(_) => {
            let ingestion_stats = IngestionStats::new(
                stats.current_stats.events,
                format!("{} Bytes", stats.current_stats.ingestion),
                stats.lifetime_stats.events,
                format!("{} Bytes", stats.lifetime_stats.ingestion),
                stats.deleted_stats.events,
                format!("{} Bytes", stats.deleted_stats.ingestion),
                "json",
            );
            let storage_stats = StorageStats::new(
                format!("{} Bytes", stats.current_stats.storage),
                format!("{} Bytes", stats.lifetime_stats.storage),
                format!("{} Bytes", stats.deleted_stats.storage),
                "parquet",
            );

            QueriedStats::new(&stream_name, time, ingestion_stats, storage_stats)
        }

        None => {
            let ingestion_stats = IngestionStats::new(
                stats.current_stats.events,
                format!("{} Bytes", stats.current_stats.ingestion),
                stats.lifetime_stats.events,
                format!("{} Bytes", stats.lifetime_stats.ingestion),
                stats.deleted_stats.events,
                format!("{} Bytes", stats.deleted_stats.ingestion),
                "json",
            );
            let storage_stats = StorageStats::new(
                format!("{} Bytes", stats.current_stats.storage),
                format!("{} Bytes", stats.lifetime_stats.storage),
                format!("{} Bytes", stats.deleted_stats.storage),
                "parquet",
            );

            QueriedStats::new(&stream_name, time, ingestion_stats, storage_stats)
        }
    };
    let stats = if let Some(mut ingestor_stats) = ingestor_stats {
        ingestor_stats.push(stats);
        QueriedStats::merge(ingestor_stats)
    } else {
        stats
    };

    Ok(HttpResponse::build(StatusCode::OK).json(stats))
}

pub async fn get_stream_info(stream_name: Path<String>) -> Result<impl Responder, StreamError> {
    let stream_name = stream_name.into_inner();
<<<<<<< HEAD
    if !PARSEABLE.streams.contains(&stream_name)
        && (PARSEABLE.options.mode != Mode::Query
            || matches!(
                PARSEABLE
                    .create_stream_and_schema_from_storage(&stream_name)
                    .await,
                Ok(false) | Err(_)
            ))
    {
        return Err(StreamNotFound(stream_name).into());
=======
    // For query mode, if the stream not found in memory map,
    //check if it exists in the storage
    //create stream and schema from storage
    if PARSEABLE.check_or_load_stream(&stream_name).await {
        return Err(StreamNotFound(stream_name.clone()).into());
>>>>>>> 523ecc76
    }

    let storage = PARSEABLE.storage.get_object_store();
    // if first_event_at is not found in memory map, check if it exists in the storage
    // if it exists in the storage, update the first_event_at in memory map
    let stream_first_event_at =
        if let Some(first_event_at) = PARSEABLE.get_stream(&stream_name)?.get_first_event() {
            Some(first_event_at)
        } else if let Ok(Some(first_event_at)) =
            storage.get_first_event_from_storage(&stream_name).await
        {
            PARSEABLE
                .update_first_event_at(&stream_name, &first_event_at)
                .await
        } else {
            None
        };

    let hash_map = PARSEABLE.streams.read().unwrap();
    let stream_meta = hash_map
        .get(&stream_name)
        .ok_or_else(|| StreamNotFound(stream_name.clone()))?
        .metadata
        .read()
        .expect(LOCK_EXPECT);

    let stream_info = StreamInfo {
        stream_type: stream_meta.stream_type,
        created_at: stream_meta.created_at.clone(),
        first_event_at: stream_first_event_at,
        time_partition: stream_meta.time_partition.clone(),
        time_partition_limit: stream_meta
            .time_partition_limit
            .map(|limit| limit.to_string()),
        custom_partition: stream_meta.custom_partition.clone(),
        static_schema_flag: stream_meta.static_schema_flag,
        log_source: stream_meta.log_source.clone(),
    };

    Ok((web::Json(stream_info), StatusCode::OK))
}

pub async fn put_stream_hot_tier(
    stream_name: Path<String>,
    Json(mut hottier): Json<StreamHotTier>,
) -> Result<impl Responder, StreamError> {
    let stream_name = stream_name.into_inner();
    // For query mode, if the stream not found in memory map,
    //check if it exists in the storage
    //create stream and schema from storage
<<<<<<< HEAD
    if PARSEABLE.options.mode == Mode::Query
        && matches!(
            PARSEABLE
                .create_stream_and_schema_from_storage(&stream_name)
                .await,
            Ok(false) | Err(_)
        )
    {
        return Err(StreamNotFound(stream_name.clone()).into());
=======
    if PARSEABLE.check_or_load_stream(&stream_name).await {
        return Err(StreamNotFound(stream_name).into());
>>>>>>> 523ecc76
    }

    let stream = PARSEABLE.get_stream(&stream_name)?;

    if stream.get_stream_type() == StreamType::Internal {
        return Err(StreamError::Custom {
            msg: "Hot tier can not be updated for internal stream".to_string(),
            status: StatusCode::BAD_REQUEST,
        });
    }

    validator::hot_tier(&hottier.size.to_string())?;

    stream.set_hot_tier(true);
    let Some(hot_tier_manager) = HotTierManager::global() else {
        return Err(StreamError::HotTierNotEnabled(stream_name));
    };
    let existing_hot_tier_used_size = hot_tier_manager
        .validate_hot_tier_size(&stream_name, hottier.size)
        .await?;
    hottier.used_size = existing_hot_tier_used_size;
    hottier.available_size = hottier.size;
    hottier.version = Some(CURRENT_HOT_TIER_VERSION.to_string());
    hot_tier_manager
        .put_hot_tier(&stream_name, &mut hottier)
        .await?;
    let storage = PARSEABLE.storage.get_object_store();
    let mut stream_metadata = storage.get_object_store_format(&stream_name).await?;
    stream_metadata.hot_tier_enabled = true;
    storage
        .put_stream_manifest(&stream_name, &stream_metadata)
        .await?;

    Ok((
        format!("hot tier set for stream {stream_name}"),
        StatusCode::OK,
    ))
}

pub async fn get_stream_hot_tier(stream_name: Path<String>) -> Result<impl Responder, StreamError> {
    let stream_name = stream_name.into_inner();

    // For query mode, if the stream not found in memory map,
    //check if it exists in the storage
    //create stream and schema from storage
<<<<<<< HEAD
    if !PARSEABLE.streams.contains(&stream_name)
        && (PARSEABLE.options.mode != Mode::Query
            || matches!(
                PARSEABLE
                    .create_stream_and_schema_from_storage(&stream_name)
                    .await,
                Ok(false) | Err(_)
            ))
    {
        return Err(StreamNotFound(stream_name).into());
=======
    if PARSEABLE.check_or_load_stream(&stream_name).await {
        return Err(StreamNotFound(stream_name.clone()).into());
>>>>>>> 523ecc76
    }

    let Some(hot_tier_manager) = HotTierManager::global() else {
        return Err(StreamError::HotTierNotEnabled(stream_name));
    };
    let meta = hot_tier_manager.get_hot_tier(&stream_name).await?;

    Ok((web::Json(meta), StatusCode::OK))
}

pub async fn delete_stream_hot_tier(
    stream_name: Path<String>,
) -> Result<impl Responder, StreamError> {
    let stream_name = stream_name.into_inner();

    // For query mode, if the stream not found in memory map,
    //check if it exists in the storage
    //create stream and schema from storage
<<<<<<< HEAD
    if PARSEABLE.options.mode == Mode::Query
        && matches!(
            PARSEABLE
                .create_stream_and_schema_from_storage(&stream_name)
                .await,
            Ok(false) | Err(_)
        )
    {
        return Err(StreamNotFound(stream_name.clone()).into());
=======
    if PARSEABLE.check_or_load_stream(&stream_name).await {
        return Err(StreamNotFound(stream_name).into());
>>>>>>> 523ecc76
    }

    if PARSEABLE.get_stream(&stream_name)?.get_stream_type() == StreamType::Internal {
        return Err(StreamError::Custom {
            msg: "Hot tier can not be deleted for internal stream".to_string(),
            status: StatusCode::BAD_REQUEST,
        });
    }

    let Some(hot_tier_manager) = HotTierManager::global() else {
        return Err(StreamError::HotTierNotEnabled(stream_name));
    };

    hot_tier_manager.delete_hot_tier(&stream_name).await?;

    Ok((
        format!("hot tier deleted for stream {stream_name}"),
        StatusCode::OK,
    ))
}

#[allow(unused)]
fn classify_json_error(kind: serde_json::error::Category) -> StatusCode {
    match kind {
        serde_json::error::Category::Io => StatusCode::INTERNAL_SERVER_ERROR,
        serde_json::error::Category::Syntax => StatusCode::BAD_REQUEST,
        serde_json::error::Category::Data => StatusCode::INTERNAL_SERVER_ERROR,
        serde_json::error::Category::Eof => StatusCode::BAD_REQUEST,
    }
}

pub mod error {

    use actix_web::http::header::ContentType;
    use http::StatusCode;

    use crate::{
        hottier::HotTierError,
        parseable::StreamNotFound,
        storage::ObjectStorageError,
        validator::error::{
            AlertValidationError, HotTierValidationError, StreamNameValidationError,
        },
    };

    #[allow(unused)]
    use super::classify_json_error;

    #[derive(Debug, thiserror::Error)]
    pub enum CreateStreamError {
        #[error("Stream name validation failed: {0}")]
        StreamNameValidation(#[from] StreamNameValidationError),
        #[error("failed to create log stream {stream_name} due to err: {err}")]
        Storage {
            stream_name: String,
            err: ObjectStorageError,
        },
        #[error("{msg}")]
        Custom { msg: String, status: StatusCode },
        #[error("Could not deserialize into JSON object, {0}")]
        SerdeError(#[from] serde_json::Error),
    }

    #[derive(Debug, thiserror::Error)]
    pub enum StreamError {
        #[error("{0}")]
        CreateStream(#[from] CreateStreamError),
        #[error("{0}")]
        StreamNotFound(#[from] StreamNotFound),
        #[error("Log stream is not initialized, send an event to this logstream and try again")]
        UninitializedLogstream,
        #[error("Storage Error {0}")]
        Storage(#[from] ObjectStorageError),
        #[error("No alerts configured for this stream")]
        NoAlertsSet,
        #[error("failed to set alert configuration for log stream {stream} due to err: {err}")]
        BadAlertJson {
            stream: String,
            err: serde_json::Error,
        },
        #[error("Alert validation failed due to {0}")]
        AlertValidation(#[from] AlertValidationError),
        #[error("alert - \"{0}\" is invalid, please check if alert is valid according to this stream's schema and try again")]
        InvalidAlert(String),
        #[error(
            "alert - \"{0}\" is invalid, column \"{1}\" does not exist in this stream's schema"
        )]
        InvalidAlertMessage(String, String),
        #[error("failed to set retention configuration due to err: {0}")]
        InvalidRetentionConfig(serde_json::Error),
        #[error("{msg}")]
        Custom { msg: String, status: StatusCode },
        #[error("Error: {0}")]
        Anyhow(#[from] anyhow::Error),
        #[error("Network Error: {0}")]
        Network(#[from] reqwest::Error),
        #[error("Could not deserialize into JSON object, {0}")]
        SerdeError(#[from] serde_json::Error),
        #[error(
            "Hot tier is not enabled at the server config, cannot enable hot tier for stream {0}"
        )]
        HotTierNotEnabled(String),
        #[error("Hot tier validation failed: {0}")]
        HotTierValidation(#[from] HotTierValidationError),
        #[error("{0}")]
        HotTierError(#[from] HotTierError),
    }

    impl actix_web::ResponseError for StreamError {
        fn status_code(&self) -> http::StatusCode {
            match self {
                StreamError::CreateStream(CreateStreamError::StreamNameValidation(_)) => {
                    StatusCode::BAD_REQUEST
                }
                StreamError::CreateStream(CreateStreamError::Storage { .. }) => {
                    StatusCode::INTERNAL_SERVER_ERROR
                }
                StreamError::CreateStream(CreateStreamError::Custom { .. }) => {
                    StatusCode::INTERNAL_SERVER_ERROR
                }
                StreamError::CreateStream(CreateStreamError::SerdeError(_)) => {
                    StatusCode::BAD_REQUEST
                }
                StreamError::StreamNotFound(_) => StatusCode::NOT_FOUND,
                StreamError::Custom { status, .. } => *status,
                StreamError::UninitializedLogstream => StatusCode::METHOD_NOT_ALLOWED,
                StreamError::Storage(_) => StatusCode::INTERNAL_SERVER_ERROR,
                StreamError::NoAlertsSet => StatusCode::NOT_FOUND,
                StreamError::BadAlertJson { .. } => StatusCode::BAD_REQUEST,
                StreamError::AlertValidation(_) => StatusCode::BAD_REQUEST,
                StreamError::InvalidAlert(_) => StatusCode::BAD_REQUEST,
                StreamError::InvalidAlertMessage(_, _) => StatusCode::BAD_REQUEST,
                StreamError::InvalidRetentionConfig(_) => StatusCode::BAD_REQUEST,
                StreamError::SerdeError(_) => StatusCode::BAD_REQUEST,
                StreamError::Anyhow(_) => StatusCode::INTERNAL_SERVER_ERROR,
                StreamError::Network(err) => {
                    err.status().unwrap_or(StatusCode::INTERNAL_SERVER_ERROR)
                }
                StreamError::HotTierNotEnabled(_) => StatusCode::FORBIDDEN,
                StreamError::HotTierValidation(_) => StatusCode::BAD_REQUEST,
                StreamError::HotTierError(_) => StatusCode::INTERNAL_SERVER_ERROR,
            }
        }

        fn error_response(&self) -> actix_web::HttpResponse<actix_web::body::BoxBody> {
            actix_web::HttpResponse::build(self.status_code())
                .insert_header(ContentType::plaintext())
                .body(self.to_string())
        }
    }
}

#[cfg(test)]
mod tests {
    use actix_web::test::TestRequest;

    use crate::handlers::http::modal::utils::logstream_utils::PutStreamHeaders;

    #[actix_web::test]
    async fn header_without_log_source() {
        let req = TestRequest::default().to_http_request();
        let PutStreamHeaders { log_source, .. } = req.headers().into();
        assert_eq!(log_source, crate::event::format::LogSource::Json);
    }

    #[actix_web::test]
    async fn header_with_known_log_source() {
        let mut req = TestRequest::default()
            .insert_header(("X-P-Log-Source", "pmeta"))
            .to_http_request();
        let PutStreamHeaders { log_source, .. } = req.headers().into();
        assert_eq!(log_source, crate::event::format::LogSource::Pmeta);

        req = TestRequest::default()
            .insert_header(("X-P-Log-Source", "otel-logs"))
            .to_http_request();
        let PutStreamHeaders { log_source, .. } = req.headers().into();
        assert_eq!(log_source, crate::event::format::LogSource::OtelLogs);

        req = TestRequest::default()
            .insert_header(("X-P-Log-Source", "kinesis"))
            .to_http_request();
        let PutStreamHeaders { log_source, .. } = req.headers().into();
        assert_eq!(log_source, crate::event::format::LogSource::Kinesis);
    }

    #[actix_web::test]
    async fn header_with_unknown_log_source() {
        let req = TestRequest::default()
            .insert_header(("X-P-Log-Source", "teststream"))
            .to_http_request();
        let PutStreamHeaders { log_source, .. } = req.headers().into();
        assert_eq!(log_source, crate::event::format::LogSource::Json);
    }
}<|MERGE_RESOLUTION|>--- conflicted
+++ resolved
@@ -32,11 +32,7 @@
 use crate::event::format::override_data_type;
 use crate::hottier::{HotTierManager, StreamHotTier, CURRENT_HOT_TIER_VERSION};
 use crate::metadata::SchemaVersion;
-<<<<<<< HEAD
 use crate::option::Mode;
-=======
-use crate::metrics::{EVENTS_INGESTED_DATE, EVENTS_INGESTED_SIZE_DATE, EVENTS_STORAGE_SIZE_DATE};
->>>>>>> 523ecc76
 use crate::parseable::{StreamNotFound, PARSEABLE};
 use crate::rbac::role::Action;
 use crate::rbac::Users;
@@ -166,18 +162,7 @@
     // For query mode, if the stream not found in memory map,
     //check if it exists in the storage
     //create stream and schema from storage
-<<<<<<< HEAD
-    if PARSEABLE.options.mode == Mode::Query
-        && matches!(
-            PARSEABLE
-                .create_stream_and_schema_from_storage(&stream_name)
-                .await,
-            Ok(false) | Err(_)
-        )
-    {
-=======
-    if PARSEABLE.check_or_load_stream(&stream_name).await {
->>>>>>> 523ecc76
+    if PARSEABLE.check_or_load_stream(&stream_name).await {
         return Err(StreamNotFound(stream_name.clone()).into());
     }
 
@@ -197,28 +182,9 @@
     // For query mode, if the stream not found in memory map,
     //check if it exists in the storage
     //create stream and schema from storage
-<<<<<<< HEAD
-    if PARSEABLE.options.mode == Mode::Query
-        && matches!(
-            PARSEABLE
-                .create_stream_and_schema_from_storage(&stream_name)
-                .await,
-            Ok(false) | Err(_)
-        )
-    {
-        return Err(StreamNotFound(stream_name.clone()).into());
-    }
-
-    let stream = PARSEABLE.get_stream(&stream_name)?;
-    let retention: Retention = match serde_json::from_value(json) {
-        Ok(retention) => retention,
-        Err(err) => return Err(StreamError::InvalidRetentionConfig(err)),
-    };
-=======
     if PARSEABLE.check_or_load_stream(&stream_name).await {
         return Err(StreamNotFound(stream_name).into());
     }
->>>>>>> 523ecc76
 
     PARSEABLE
         .storage
@@ -243,21 +209,8 @@
     // For query mode, if the stream not found in memory map,
     //check if it exists in the storage
     //create stream and schema from storage
-<<<<<<< HEAD
-    if !PARSEABLE.streams.contains(&stream_name)
-        && (PARSEABLE.options.mode != Mode::Query
-            || matches!(
-                PARSEABLE
-                    .create_stream_and_schema_from_storage(&stream_name)
-                    .await,
-                Ok(false) | Err(_)
-            ))
-    {
-        return Err(StreamNotFound(stream_name).into());
-=======
     if PARSEABLE.check_or_load_stream(&stream_name).await {
         return Err(StreamNotFound(stream_name.clone()).into());
->>>>>>> 523ecc76
     }
 
     if let Some(stats) = params.get_stats(&stream_name) {
@@ -340,24 +293,11 @@
 
 pub async fn get_stream_info(stream_name: Path<String>) -> Result<impl Responder, StreamError> {
     let stream_name = stream_name.into_inner();
-<<<<<<< HEAD
-    if !PARSEABLE.streams.contains(&stream_name)
-        && (PARSEABLE.options.mode != Mode::Query
-            || matches!(
-                PARSEABLE
-                    .create_stream_and_schema_from_storage(&stream_name)
-                    .await,
-                Ok(false) | Err(_)
-            ))
-    {
-        return Err(StreamNotFound(stream_name).into());
-=======
     // For query mode, if the stream not found in memory map,
     //check if it exists in the storage
     //create stream and schema from storage
     if PARSEABLE.check_or_load_stream(&stream_name).await {
         return Err(StreamNotFound(stream_name.clone()).into());
->>>>>>> 523ecc76
     }
 
     let storage = PARSEABLE.storage.get_object_store();
@@ -408,20 +348,8 @@
     // For query mode, if the stream not found in memory map,
     //check if it exists in the storage
     //create stream and schema from storage
-<<<<<<< HEAD
-    if PARSEABLE.options.mode == Mode::Query
-        && matches!(
-            PARSEABLE
-                .create_stream_and_schema_from_storage(&stream_name)
-                .await,
-            Ok(false) | Err(_)
-        )
-    {
-        return Err(StreamNotFound(stream_name.clone()).into());
-=======
     if PARSEABLE.check_or_load_stream(&stream_name).await {
         return Err(StreamNotFound(stream_name).into());
->>>>>>> 523ecc76
     }
 
     let stream = PARSEABLE.get_stream(&stream_name)?;
@@ -467,21 +395,8 @@
     // For query mode, if the stream not found in memory map,
     //check if it exists in the storage
     //create stream and schema from storage
-<<<<<<< HEAD
-    if !PARSEABLE.streams.contains(&stream_name)
-        && (PARSEABLE.options.mode != Mode::Query
-            || matches!(
-                PARSEABLE
-                    .create_stream_and_schema_from_storage(&stream_name)
-                    .await,
-                Ok(false) | Err(_)
-            ))
-    {
-        return Err(StreamNotFound(stream_name).into());
-=======
     if PARSEABLE.check_or_load_stream(&stream_name).await {
         return Err(StreamNotFound(stream_name.clone()).into());
->>>>>>> 523ecc76
     }
 
     let Some(hot_tier_manager) = HotTierManager::global() else {
@@ -500,20 +415,8 @@
     // For query mode, if the stream not found in memory map,
     //check if it exists in the storage
     //create stream and schema from storage
-<<<<<<< HEAD
-    if PARSEABLE.options.mode == Mode::Query
-        && matches!(
-            PARSEABLE
-                .create_stream_and_schema_from_storage(&stream_name)
-                .await,
-            Ok(false) | Err(_)
-        )
-    {
-        return Err(StreamNotFound(stream_name.clone()).into());
-=======
     if PARSEABLE.check_or_load_stream(&stream_name).await {
         return Err(StreamNotFound(stream_name).into());
->>>>>>> 523ecc76
     }
 
     if PARSEABLE.get_stream(&stream_name)?.get_stream_type() == StreamType::Internal {

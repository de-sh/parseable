/*
 * Parseable Server (C) 2022 - 2024 Parseable, Inc.
 *
 * This program is free software: you can redistribute it and/or modify
 * it under the terms of the GNU Affero General Public License as
 * published by the Free Software Foundation, either version 3 of the
 * License, or (at your option) any later version.
 *
 * This program is distributed in the hope that it will be useful,
 * but WITHOUT ANY WARRANTY; without even the implied warranty of
 * MERCHANTABILITY or FITNESS FOR A PARTICULAR PURPOSE.  See the
 * GNU Affero General Public License for more details.
 *
 * You should have received a copy of the GNU Affero General Public License
 * along with this program.  If not, see <http://www.gnu.org/licenses/>.
 *
 */

<<<<<<< HEAD
use std::{collections::HashMap, sync::Arc};

use arrow_schema::{DataType, Field, Schema, TimeUnit};
use serde::{Deserialize, Serialize};
=======
use crate::event::DEFAULT_TIMESTAMP_KEY;
use crate::utils::arrow::get_field;
use serde::{Deserialize, Serialize};
use std::str;

use arrow_schema::{DataType, Field, Schema, TimeUnit};
use std::{
    collections::{HashMap, HashSet},
    sync::Arc,
};

#[derive(Debug, Clone, PartialEq, Serialize, Deserialize)]
pub struct StaticSchema {
    fields: Vec<SchemaFields>,
}
>>>>>>> afef093d

use crate::event::DEFAULT_TIMESTAMP_KEY;

const DEFAULT_NULLABLE: bool = true;

type FieldName = String;
type FieldType = String;

#[derive(Debug, thiserror::Error)]
pub enum StaticSchemaError {
    #[error(
        "custom partition field {0} does not exist in the schema for the static schema logstream"
    )]
    MissingCustom(String),
    #[error(
        "time partition field {0} does not exist in the schema for the static schema logstream"
    )]
    MissingTime(String),
    #[error("field {DEFAULT_TIMESTAMP_KEY:?} is a reserved field")]
    DefaultTime,
}

#[derive(Debug, Clone, PartialEq, Serialize, Deserialize)]
struct SchemaFields {
    name: FieldName,
    data_type: FieldType,
}

#[derive(Debug, Clone, PartialEq, Serialize, Deserialize)]
pub struct StaticSchema {
    fields: Vec<SchemaFields>,
}

<<<<<<< HEAD
impl StaticSchema {
    pub fn convert_to_arrow_schema(
        self,
        time_partition: &str,
        custom_partition: Option<&String>,
    ) -> Result<Arc<Schema>, StaticSchemaError> {
        let mut schema: Vec<Arc<Field>> = Vec::new();

        // Convert to hashmap for easy access and operation
        let mut fields: HashMap<FieldName, FieldType> = self
            .fields
            .into_iter()
            .map(|field| (field.name, field.data_type))
            .collect();

        // Ensures all custom partitions are present in schema
        if let Some(custom_partition) = custom_partition {
            for partition in custom_partition.split(',') {
                if !fields.contains_key(partition) {
                    return Err(StaticSchemaError::MissingCustom(partition.to_owned()));
                }
            }
        }

        // Ensures default timestamp is not mentioned(as it is only inserted by parseable)
        if fields.contains_key(DEFAULT_TIMESTAMP_KEY) {
            return Err(StaticSchemaError::DefaultTime);
        }

        // If time partitioning is enabled, mutate the datatype to be datetime
        if !time_partition.is_empty() {
            let Some(field_type) = fields.get_mut(time_partition) else {
                return Err(StaticSchemaError::MissingTime(time_partition.to_owned()));
            };
            *field_type = "datetime".to_string();
=======
#[derive(Default, Debug, Clone, PartialEq, Serialize, Deserialize)]
pub struct Metadata {}
pub fn convert_static_schema_to_arrow_schema(
    static_schema: StaticSchema,
    time_partition: &str,
    custom_partition: Option<&String>,
) -> Result<Arc<Schema>, StaticSchemaError> {
    let mut parsed_schema = ParsedSchema {
        fields: Vec::new(),
        metadata: HashMap::new(),
    };
    let mut time_partition_exists = false;

    if let Some(custom_partition) = custom_partition {
        let custom_partition_list = custom_partition.split(',').collect::<Vec<&str>>();
        let mut custom_partition_exists = HashMap::with_capacity(custom_partition_list.len());

        for partition in &custom_partition_list {
            if static_schema
                .fields
                .iter()
                .any(|field| &field.name == partition)
            {
                custom_partition_exists.insert(partition.to_string(), true);
            }
        }

        for partition in &custom_partition_list {
            if !custom_partition_exists.contains_key(*partition) {
                return Err(StaticSchemaError::MissingCustomPartition(
                    partition.to_string(),
                ));
            }
        }
    }

    let mut existing_field_names: HashSet<String> = HashSet::new();

    for mut field in static_schema.fields {
        validate_field_names(&field.name, &mut existing_field_names)?;
        if !time_partition.is_empty() && field.name == time_partition {
            time_partition_exists = true;
            field.data_type = "datetime".to_string();
>>>>>>> afef093d
        }

        for (field_name, field_type) in fields {
            let data_type = match field_type.as_str() {
                "int" => DataType::Int64,
                "double" | "float" => DataType::Float64,
                "boolean" => DataType::Boolean,
                "string" => DataType::Utf8,
                "datetime" => DataType::Timestamp(TimeUnit::Millisecond, None),
                "string_list" => DataType::List(Arc::new(Field::new("item", DataType::Utf8, true))),
                "int_list" => DataType::List(Arc::new(Field::new("item", DataType::Int64, true))),
                "double_list" | "float_list" => {
                    DataType::List(Arc::new(Field::new("item", DataType::Float64, true)))
                }
<<<<<<< HEAD
                "boolean_list" => {
                    DataType::List(Arc::new(Field::new("item", DataType::Boolean, true)))
                }
                _ => DataType::Null,
            };
            let field = Field::new(&field_name, data_type, DEFAULT_NULLABLE);
            schema.push(Arc::new(field));
        }

        // add the p_timestamp field to the event schema to the 0th index
        schema.insert(
            0,
            Arc::new(Field::new(
                DEFAULT_TIMESTAMP_KEY,
                DataType::Timestamp(TimeUnit::Millisecond, None),
                true,
            )),
        );

        // prepare the record batch and new fields to be added
        Ok(Arc::new(Schema::new(schema)))
    }
=======
            },
            nullable: default_nullable(),
            dict_id: default_dict_id(),
            dict_is_ordered: default_dict_is_ordered(),
            metadata: HashMap::new(),
        };

        parsed_schema.fields.push(parsed_field);
    }
    if !time_partition.is_empty() && !time_partition_exists {
        return Err(StaticSchemaError::MissingTimePartition(
            time_partition.to_string(),
        ));
    }
    add_parseable_fields_to_static_schema(parsed_schema)
}

fn add_parseable_fields_to_static_schema(
    parsed_schema: ParsedSchema,
) -> Result<Arc<Schema>, StaticSchemaError> {
    let mut schema: Vec<Arc<Field>> = Vec::new();
    for field in parsed_schema.fields.iter() {
        let field = Field::new(field.name.clone(), field.data_type.clone(), field.nullable);
        schema.push(Arc::new(field));
    }

    if get_field(&schema, DEFAULT_TIMESTAMP_KEY).is_some() {
        return Err(StaticSchemaError::ReservedKey(DEFAULT_TIMESTAMP_KEY));
    };

    // add the p_timestamp field to the event schema to the 0th index
    schema.insert(
        0,
        Arc::new(Field::new(
            DEFAULT_TIMESTAMP_KEY,
            DataType::Timestamp(TimeUnit::Millisecond, None),
            true,
        )),
    );

    // prepare the record batch and new fields to be added
    let schema = Arc::new(Schema::new(schema));
    Ok(schema)
}

fn default_nullable() -> bool {
    true
}
fn default_dict_id() -> i64 {
    0
}
fn default_dict_is_ordered() -> bool {
    false
}

fn validate_field_names(
    field_name: &str,
    existing_fields: &mut HashSet<String>,
) -> Result<(), StaticSchemaError> {
    if field_name.is_empty() {
        return Err(StaticSchemaError::EmptyFieldName);
    }

    if !existing_fields.insert(field_name.to_string()) {
        return Err(StaticSchemaError::DuplicateField(field_name.to_string()));
    }

    Ok(())
}

#[derive(Debug, thiserror::Error)]
pub enum StaticSchemaError {
    #[error(
        "custom partition field {0} does not exist in the schema for the static schema logstream"
    )]
    MissingCustomPartition(String),

    #[error(
        "time partition field {0} does not exist in the schema for the static schema logstream"
    )]
    MissingTimePartition(String),

    #[error("field {0:?} is a reserved field")]
    ReservedKey(&'static str),

    #[error("field name cannot be empty")]
    EmptyFieldName,

    #[error("duplicate field name: {0}")]
    DuplicateField(String),
}

#[cfg(test)]
mod tests {
    use super::*;
    #[test]
    fn empty_field_names() {
        let mut existing_field_names: HashSet<String> = HashSet::new();
        assert!(validate_field_names("", &mut existing_field_names).is_err());
    }

    #[test]
    fn duplicate_field_names() {
        let mut existing_field_names: HashSet<String> = HashSet::new();
        let _ = validate_field_names("test_field", &mut existing_field_names);
        assert!(validate_field_names("test_field", &mut existing_field_names).is_err());
    }
>>>>>>> afef093d
}<|MERGE_RESOLUTION|>--- conflicted
+++ resolved
@@ -16,28 +16,10 @@
  *
  */
 
-<<<<<<< HEAD
 use std::{collections::HashMap, sync::Arc};
 
 use arrow_schema::{DataType, Field, Schema, TimeUnit};
 use serde::{Deserialize, Serialize};
-=======
-use crate::event::DEFAULT_TIMESTAMP_KEY;
-use crate::utils::arrow::get_field;
-use serde::{Deserialize, Serialize};
-use std::str;
-
-use arrow_schema::{DataType, Field, Schema, TimeUnit};
-use std::{
-    collections::{HashMap, HashSet},
-    sync::Arc,
-};
-
-#[derive(Debug, Clone, PartialEq, Serialize, Deserialize)]
-pub struct StaticSchema {
-    fields: Vec<SchemaFields>,
-}
->>>>>>> afef093d
 
 use crate::event::DEFAULT_TIMESTAMP_KEY;
 
@@ -51,13 +33,21 @@
     #[error(
         "custom partition field {0} does not exist in the schema for the static schema logstream"
     )]
-    MissingCustom(String),
+    MissingCustomPartition(String),
+
     #[error(
         "time partition field {0} does not exist in the schema for the static schema logstream"
     )]
-    MissingTime(String),
-    #[error("field {DEFAULT_TIMESTAMP_KEY:?} is a reserved field")]
-    DefaultTime,
+    MissingTimePartition(String),
+
+    #[error("field {0:?} is a reserved field")]
+    ReservedKey(&'static str),
+
+    #[error("field name cannot be empty")]
+    EmptyFieldName,
+
+    #[error("field {0:?} is duplicated")]
+    DuplicateField(String),
 }
 
 #[derive(Debug, Clone, PartialEq, Serialize, Deserialize)]
@@ -71,7 +61,6 @@
     fields: Vec<SchemaFields>,
 }
 
-<<<<<<< HEAD
 impl StaticSchema {
     pub fn convert_to_arrow_schema(
         self,
@@ -81,77 +70,44 @@
         let mut schema: Vec<Arc<Field>> = Vec::new();
 
         // Convert to hashmap for easy access and operation
-        let mut fields: HashMap<FieldName, FieldType> = self
-            .fields
-            .into_iter()
-            .map(|field| (field.name, field.data_type))
-            .collect();
+        let mut fields: HashMap<FieldName, FieldType> = HashMap::new();
+
+        for field in self.fields {
+            if field.name.is_empty() {
+                return Err(StaticSchemaError::EmptyFieldName);
+            }
+
+            if fields.contains_key(&field.name) {
+                return Err(StaticSchemaError::DuplicateField(field.name.to_owned()));
+            }
+
+            fields.insert(field.name, field.data_type);
+        }
 
         // Ensures all custom partitions are present in schema
         if let Some(custom_partition) = custom_partition {
             for partition in custom_partition.split(',') {
                 if !fields.contains_key(partition) {
-                    return Err(StaticSchemaError::MissingCustom(partition.to_owned()));
+                    return Err(StaticSchemaError::MissingCustomPartition(
+                        partition.to_owned(),
+                    ));
                 }
             }
         }
 
         // Ensures default timestamp is not mentioned(as it is only inserted by parseable)
         if fields.contains_key(DEFAULT_TIMESTAMP_KEY) {
-            return Err(StaticSchemaError::DefaultTime);
+            return Err(StaticSchemaError::ReservedKey(DEFAULT_TIMESTAMP_KEY));
         }
 
         // If time partitioning is enabled, mutate the datatype to be datetime
         if !time_partition.is_empty() {
             let Some(field_type) = fields.get_mut(time_partition) else {
-                return Err(StaticSchemaError::MissingTime(time_partition.to_owned()));
+                return Err(StaticSchemaError::MissingTimePartition(
+                    time_partition.to_owned(),
+                ));
             };
             *field_type = "datetime".to_string();
-=======
-#[derive(Default, Debug, Clone, PartialEq, Serialize, Deserialize)]
-pub struct Metadata {}
-pub fn convert_static_schema_to_arrow_schema(
-    static_schema: StaticSchema,
-    time_partition: &str,
-    custom_partition: Option<&String>,
-) -> Result<Arc<Schema>, StaticSchemaError> {
-    let mut parsed_schema = ParsedSchema {
-        fields: Vec::new(),
-        metadata: HashMap::new(),
-    };
-    let mut time_partition_exists = false;
-
-    if let Some(custom_partition) = custom_partition {
-        let custom_partition_list = custom_partition.split(',').collect::<Vec<&str>>();
-        let mut custom_partition_exists = HashMap::with_capacity(custom_partition_list.len());
-
-        for partition in &custom_partition_list {
-            if static_schema
-                .fields
-                .iter()
-                .any(|field| &field.name == partition)
-            {
-                custom_partition_exists.insert(partition.to_string(), true);
-            }
-        }
-
-        for partition in &custom_partition_list {
-            if !custom_partition_exists.contains_key(*partition) {
-                return Err(StaticSchemaError::MissingCustomPartition(
-                    partition.to_string(),
-                ));
-            }
-        }
-    }
-
-    let mut existing_field_names: HashSet<String> = HashSet::new();
-
-    for mut field in static_schema.fields {
-        validate_field_names(&field.name, &mut existing_field_names)?;
-        if !time_partition.is_empty() && field.name == time_partition {
-            time_partition_exists = true;
-            field.data_type = "datetime".to_string();
->>>>>>> afef093d
         }
 
         for (field_name, field_type) in fields {
@@ -166,7 +122,6 @@
                 "double_list" | "float_list" => {
                     DataType::List(Arc::new(Field::new("item", DataType::Float64, true)))
                 }
-<<<<<<< HEAD
                 "boolean_list" => {
                     DataType::List(Arc::new(Field::new("item", DataType::Boolean, true)))
                 }
@@ -189,113 +144,4 @@
         // prepare the record batch and new fields to be added
         Ok(Arc::new(Schema::new(schema)))
     }
-=======
-            },
-            nullable: default_nullable(),
-            dict_id: default_dict_id(),
-            dict_is_ordered: default_dict_is_ordered(),
-            metadata: HashMap::new(),
-        };
-
-        parsed_schema.fields.push(parsed_field);
-    }
-    if !time_partition.is_empty() && !time_partition_exists {
-        return Err(StaticSchemaError::MissingTimePartition(
-            time_partition.to_string(),
-        ));
-    }
-    add_parseable_fields_to_static_schema(parsed_schema)
-}
-
-fn add_parseable_fields_to_static_schema(
-    parsed_schema: ParsedSchema,
-) -> Result<Arc<Schema>, StaticSchemaError> {
-    let mut schema: Vec<Arc<Field>> = Vec::new();
-    for field in parsed_schema.fields.iter() {
-        let field = Field::new(field.name.clone(), field.data_type.clone(), field.nullable);
-        schema.push(Arc::new(field));
-    }
-
-    if get_field(&schema, DEFAULT_TIMESTAMP_KEY).is_some() {
-        return Err(StaticSchemaError::ReservedKey(DEFAULT_TIMESTAMP_KEY));
-    };
-
-    // add the p_timestamp field to the event schema to the 0th index
-    schema.insert(
-        0,
-        Arc::new(Field::new(
-            DEFAULT_TIMESTAMP_KEY,
-            DataType::Timestamp(TimeUnit::Millisecond, None),
-            true,
-        )),
-    );
-
-    // prepare the record batch and new fields to be added
-    let schema = Arc::new(Schema::new(schema));
-    Ok(schema)
-}
-
-fn default_nullable() -> bool {
-    true
-}
-fn default_dict_id() -> i64 {
-    0
-}
-fn default_dict_is_ordered() -> bool {
-    false
-}
-
-fn validate_field_names(
-    field_name: &str,
-    existing_fields: &mut HashSet<String>,
-) -> Result<(), StaticSchemaError> {
-    if field_name.is_empty() {
-        return Err(StaticSchemaError::EmptyFieldName);
-    }
-
-    if !existing_fields.insert(field_name.to_string()) {
-        return Err(StaticSchemaError::DuplicateField(field_name.to_string()));
-    }
-
-    Ok(())
-}
-
-#[derive(Debug, thiserror::Error)]
-pub enum StaticSchemaError {
-    #[error(
-        "custom partition field {0} does not exist in the schema for the static schema logstream"
-    )]
-    MissingCustomPartition(String),
-
-    #[error(
-        "time partition field {0} does not exist in the schema for the static schema logstream"
-    )]
-    MissingTimePartition(String),
-
-    #[error("field {0:?} is a reserved field")]
-    ReservedKey(&'static str),
-
-    #[error("field name cannot be empty")]
-    EmptyFieldName,
-
-    #[error("duplicate field name: {0}")]
-    DuplicateField(String),
-}
-
-#[cfg(test)]
-mod tests {
-    use super::*;
-    #[test]
-    fn empty_field_names() {
-        let mut existing_field_names: HashSet<String> = HashSet::new();
-        assert!(validate_field_names("", &mut existing_field_names).is_err());
-    }
-
-    #[test]
-    fn duplicate_field_names() {
-        let mut existing_field_names: HashSet<String> = HashSet::new();
-        let _ = validate_field_names("test_field", &mut existing_field_names);
-        assert!(validate_field_names("test_field", &mut existing_field_names).is_err());
-    }
->>>>>>> afef093d
 }
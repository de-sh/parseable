--- conflicted
+++ resolved
@@ -43,12 +43,8 @@
 use rand::distributions::DistString;
 use regex::Regex;
 use relative_path::RelativePathBuf;
-<<<<<<< HEAD
+use tokio::task::JoinSet;
 use tracing::{debug, error, info, trace, warn};
-=======
-use tokio::task::JoinSet;
-use tracing::{error, info, trace, warn};
->>>>>>> f7d366e8
 
 use crate::{
     cli::Options,
@@ -207,12 +203,7 @@
             hostname.push_str(id);
         }
         let filename = format!(
-<<<<<<< HEAD
-            "{}{stream_hash}.date={}.hour={:02}.minute={}.{}{hostname}",
-            Utc::now().format("%Y%m%dT%H%M"),
-=======
             "{stream_hash}.date={}.hour={:02}.minute={}.{}{hostname}.data.{ARROW_FILE_EXTENSION}",
->>>>>>> f7d366e8
             parsed_timestamp.date(),
             parsed_timestamp.hour(),
             minute_to_slot(parsed_timestamp.minute(), OBJECT_STORE_DATA_GRANULARITY).unwrap(),
@@ -513,31 +504,6 @@
                 .set(0);
         }
 
-<<<<<<< HEAD
-        for (parquet_path, arrow_files) in staging_files {
-            metrics::STAGING_FILES
-                .with_label_values(&[&self.stream_name])
-                .set(arrow_files.len() as i64);
-
-            for file in &arrow_files {
-                let file_size = match file.metadata() {
-                    Ok(meta) => meta.len(),
-                    Err(err) => {
-                        error!(
-                            "Looks like the file ({}) was removed; Error = {err}",
-                            file.display()
-                        );
-                        continue;
-                    }
-                };
-
-                metrics::STORAGE_SIZE
-                    .with_label_values(&["staging", &self.stream_name, ARROW_FILE_EXTENSION])
-                    .add(file_size as i64);
-            }
-
-            let record_reader = MergedRecordReader::new(&arrow_files);
-=======
         //find sum of arrow files in staging directory for a stream
         let total_arrow_files = staging_files.values().map(|v| v.len()).sum::<usize>();
         metrics::STAGING_FILES
@@ -559,8 +525,7 @@
 
         // warn!("staging files-\n{staging_files:?}\n");
         for (parquet_path, arrow_files) in staging_files {
-            let record_reader = MergedReverseRecordReader::try_new(&arrow_files);
->>>>>>> f7d366e8
+            let record_reader = MergedRecordReader::new(&arrow_files);
             if record_reader.readers.is_empty() {
                 continue;
             }
@@ -599,23 +564,14 @@
                 }
 
                 for file in arrow_files {
-<<<<<<< HEAD
-                    // warn!("file-\n{file:?}\n");
-                    let file_size = file.metadata().unwrap().len();
-                    if remove_file(file.clone()).is_err() {
-=======
                     let file_size = match file.metadata() {
                         Ok(meta) => meta.len(),
                         Err(err) => {
-                            warn!(
-                                "File ({}) not found; Error = {err}",
-                                file.display()
-                            );
+                            warn!("File ({}) not found; Error = {err}", file.display());
                             continue;
                         }
                     };
                     if remove_file(&file).is_err() {
->>>>>>> f7d366e8
                         error!("Failed to delete file. Unstable state");
                         process::abort()
                     }
@@ -984,12 +940,7 @@
         );
 
         let expected_path = staging.data_path.join(format!(
-<<<<<<< HEAD
-            "{}{stream_hash}.date={}.hour={:02}.minute={}.{}",
-            Utc::now().format("%Y%m%dT%H%M"),
-=======
             "{stream_hash}.date={}.hour={:02}.minute={}.{}.data.{ARROW_FILE_EXTENSION}",
->>>>>>> f7d366e8
             parsed_timestamp.date(),
             parsed_timestamp.hour(),
             minute_to_slot(parsed_timestamp.minute(), OBJECT_STORE_DATA_GRANULARITY).unwrap(),
@@ -1026,12 +977,7 @@
         );
 
         let expected_path = staging.data_path.join(format!(
-<<<<<<< HEAD
-            "{}{stream_hash}.date={}.hour={:02}.minute={}.key1=value1.key2=value2.{}",
-            Utc::now().format("%Y%m%dT%H%M"),
-=======
             "{stream_hash}.date={}.hour={:02}.minute={}.key1=value1.key2=value2.{}.data.{ARROW_FILE_EXTENSION}",
->>>>>>> f7d366e8
             parsed_timestamp.date(),
             parsed_timestamp.hour(),
             minute_to_slot(parsed_timestamp.minute(), OBJECT_STORE_DATA_GRANULARITY).unwrap(),

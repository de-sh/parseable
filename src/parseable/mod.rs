--- conflicted
+++ resolved
@@ -41,11 +41,10 @@
 use crate::connectors::kafka::config::KafkaConfig;
 use crate::{
     cli::{Cli, Options, StorageOptions},
-<<<<<<< HEAD
-    event::{error::EventError, format::LogSource},
-=======
-    event::format::{LogSource, LogSourceEntry},
->>>>>>> 4ef2c326
+    event::{
+        error::EventError,
+        format::{LogSource, LogSourceEntry},
+    },
     handlers::{
         http::{
             cluster::{sync_streams_with_ingestors, INTERNAL_STREAM_NAME},
@@ -830,27 +829,30 @@
         Some(first_event_at.to_string())
     }
 
-<<<<<<< HEAD
     pub async fn update_schema_when_distributed(
         &self,
         tables: &Vec<String>,
     ) -> Result<(), EventError> {
-        if self.options.mode == Mode::Query {
-            for table in tables {
-                if let Ok(schemas) = self.storage.get_object_store().fetch_schemas(table).await {
-                    let new_schema = Schema::try_merge(schemas)?;
-                    // commit schema merges the schema internally and updates the schema in storage.
-                    self.storage
-                        .get_object_store()
-                        .commit_schema(table, new_schema.clone())
-                        .await?;
-
-                    self.get_stream(table)?.commit_schema(new_schema)?;
-                }
+        if self.options.mode != Mode::Query {
+            return Ok(());
+        }
+
+        for table in tables {
+            if let Ok(schemas) = self.storage.get_object_store().fetch_schemas(table).await {
+                let new_schema = Schema::try_merge(schemas)?;
+                // commit schema merges the schema internally and updates the schema in storage.
+                self.storage
+                    .get_object_store()
+                    .commit_schema(table, new_schema.clone())
+                    .await?;
+
+                self.get_stream(table)?.commit_schema(new_schema)?;
             }
         }
 
-=======
+        Ok(())
+    }
+
     pub async fn update_log_source(
         &self,
         stream_name: &str,
@@ -867,7 +869,6 @@
         let stream = self.get_stream(stream_name).expect(STREAM_EXISTS);
         stream.set_log_source(log_source);
 
->>>>>>> 4ef2c326
         Ok(())
     }
 }

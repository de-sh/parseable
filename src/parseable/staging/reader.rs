--- conflicted
+++ resolved
@@ -158,15 +158,7 @@
 
 #[cfg(test)]
 mod tests {
-<<<<<<< HEAD
     use std::{fs::File, io, path::Path, sync::Arc};
-=======
-    use std::{
-        io::{self, Cursor, Read},
-        path::Path,
-        sync::Arc,
-    };
->>>>>>> d147f48c
 
     use arrow_array::{
         cast::AsArray, types::Int64Type, Array, Float64Array, Int32Array, Int64Array, RecordBatch,
@@ -177,20 +169,11 @@
     use chrono::Utc;
     use temp_dir::TempDir;
 
-<<<<<<< HEAD
-    use crate::parseable::staging::reader::MergedRecordReader;
-=======
     use crate::{
-        parseable::staging::{
-            reader::{MergedReverseRecordReader, OffsetReader},
-            writer::DiskWriter,
-        },
+        parseable::staging::{reader::MergedRecordReader, writer::DiskWriter},
         utils::time::TimeRange,
         OBJECT_STORE_DATA_GRANULARITY,
     };
-
-    use super::get_reverse_reader;
->>>>>>> d147f48c
 
     fn rb(rows: usize) -> RecordBatch {
         let array1: Arc<dyn Array> = Arc::new(Int64Array::from_iter(0..rows as i64));
@@ -315,14 +298,9 @@
         schema: &Arc<Schema>,
         batches: &[RecordBatch],
     ) -> io::Result<()> {
-<<<<<<< HEAD
-        let file = File::create(path)?;
-        let mut writer = FileWriter::try_new(file, schema).expect("Failed to create StreamWriter");
-=======
         let range = TimeRange::granularity_range(Utc::now(), OBJECT_STORE_DATA_GRANULARITY);
         let mut writer =
             DiskWriter::try_new(path, schema, range).expect("Failed to create StreamWriter");
->>>>>>> d147f48c
 
         for batch in batches {
             writer.write(batch).expect("Failed to write batch");

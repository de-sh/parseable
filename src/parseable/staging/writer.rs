/*
 * Parseable Server (C) 2022 - 2024 Parseable, Inc.
 *
 * This program is free software: you can redistribute it and/or modify
 * it under the terms of the GNU Affero General Public License as
 * published by the Free Software Foundation, either version 3 of the
 * License, or (at your option) any later version.
 *
 * This program is distributed in the hope that it will be useful,
 * but WITHOUT ANY WARRANTY; without even the implied warranty of
 * MERCHANTABILITY or FITNESS FOR A PARTICULAR PURPOSE.  See the
 * GNU Affero General Public License for more details.
 *
 * You should have received a copy of the GNU Affero General Public License
 * along with this program.  If not, see <http://www.gnu.org/licenses/>.
 *
 *
 */

use std::{
    collections::{HashMap, HashSet},
    fs::{File, OpenOptions},
    io::BufWriter,
    path::PathBuf,
    sync::Arc,
};

use arrow_array::RecordBatch;
use arrow_ipc::writer::StreamWriter;
use arrow_schema::Schema;
use arrow_select::concat::concat_batches;
use chrono::Utc;
use itertools::Itertools;
<<<<<<< HEAD
use tracing::error;

use crate::{parseable::ARROW_FILE_EXTENSION, utils::arrow::adapt_batch};
=======
use tracing::{error, warn};

use crate::{
    parseable::{ARROW_FILE_EXTENSION, PART_FILE_EXTENSION},
    utils::{arrow::adapt_batch, time::TimeRange},
};
>>>>>>> d147f48c

use super::StagingError;

#[derive(Default)]
pub struct Writer {
    pub mem: MemWriter<16384>,
    pub disk: HashMap<String, DiskWriter>,
}

pub struct DiskWriter {
<<<<<<< HEAD
    pub inner: StreamWriter<BufWriter<File>>,
    pub path: PathBuf,
}

impl DiskWriter {
    pub fn new(path: PathBuf, schema: &Schema) -> Result<Self, StagingError> {
        let file = OpenOptions::new().create(true).append(true).open(&path)?;

        let inner = StreamWriter::try_new_buffered(file, schema)?;

        Ok(Self { inner, path })
    }

    pub fn write(&mut self, rb: &RecordBatch) -> Result<(), StagingError> {
        self.inner.write(rb).map_err(StagingError::Arrow)
    }

    pub fn finish(&mut self) {
=======
    inner: StreamWriter<BufWriter<File>>,
    path: PathBuf,
    range: TimeRange,
}

impl DiskWriter {
    /// Try to create a file to stream arrows into
    pub fn try_new(
        path: impl Into<PathBuf>,
        schema: &Schema,
        range: TimeRange,
    ) -> Result<Self, StagingError> {
        let mut path = path.into();
        path.set_extension(PART_FILE_EXTENSION);
        let file = OpenOptions::new()
            .write(true)
            .truncate(true)
            .create(true)
            .open(&path)?;
        let inner = StreamWriter::try_new_buffered(file, schema)?;

        Ok(Self { inner, path, range })
    }

    pub fn is_current(&self) -> bool {
        self.range.contains(Utc::now())
    }

    /// Write a single recordbatch into file
    pub fn write(&mut self, rb: &RecordBatch) -> Result<(), StagingError> {
        self.inner.write(rb).map_err(StagingError::Arrow)
    }
}

impl Drop for DiskWriter {
    /// Write the continuation bytes and mark the file as done, rename to `.data.arrows`
    fn drop(&mut self) {
>>>>>>> d147f48c
        if let Err(err) = self.inner.finish() {
            error!("Couldn't finish arrow file {:?}, error = {err}", self.path);
            return;
        }

        let mut arrow_path = self.path.to_owned();
        arrow_path.set_extension(ARROW_FILE_EXTENSION);
<<<<<<< HEAD
=======

        if arrow_path.exists() {
            warn!("File {arrow_path:?} exists and will be overwritten");
        }

>>>>>>> d147f48c
        if let Err(err) = std::fs::rename(&self.path, &arrow_path) {
            error!("Couldn't rename file {:?}, error = {err}", self.path);
        }
    }
<<<<<<< HEAD
}

impl Drop for DiskWriter {
    fn drop(&mut self) {
        self.finish();
    }
=======
>>>>>>> d147f48c
}

/// Structure to keep recordbatches in memory.
///
/// Any new schema is updated in the schema map.
/// Recordbatches are pushed to mutable buffer first and then concated together and pushed to read buffer
#[derive(Debug)]
pub struct MemWriter<const N: usize> {
    schema: Schema,
    // for checking uniqueness of schema
    schema_map: HashSet<String>,
    pub read_buffer: Vec<RecordBatch>,
    pub mutable_buffer: MutableBuffer<N>,
}

impl<const N: usize> Default for MemWriter<N> {
    fn default() -> Self {
        Self {
            schema: Schema::empty(),
            schema_map: HashSet::default(),
            read_buffer: Vec::default(),
            mutable_buffer: MutableBuffer::default(),
        }
    }
}

impl<const N: usize> MemWriter<N> {
    pub fn push(&mut self, schema_key: &str, rb: &RecordBatch) {
        if !self.schema_map.contains(schema_key) {
            self.schema_map.insert(schema_key.to_owned());
            self.schema = Schema::try_merge([self.schema.clone(), (*rb.schema()).clone()]).unwrap();
        }

        if let Some(record) = self.mutable_buffer.push(rb) {
            let record = concat_records(&Arc::new(self.schema.clone()), &record);
            self.read_buffer.push(record);
        }
    }

    pub fn clear(&mut self) {
        self.schema = Schema::empty();
        self.schema_map.clear();
        self.read_buffer.clear();
        self.mutable_buffer.inner.clear();
    }

    pub fn recordbatch_cloned(&self, schema: &Arc<Schema>) -> Vec<RecordBatch> {
        let mut read_buffer = self.read_buffer.clone();
        if !self.mutable_buffer.inner.is_empty() {
            let rb = concat_records(schema, &self.mutable_buffer.inner);
            read_buffer.push(rb)
        }

        read_buffer
            .into_iter()
            .map(|rb| adapt_batch(schema, &rb))
            .collect()
    }
}

fn concat_records(schema: &Arc<Schema>, record: &[RecordBatch]) -> RecordBatch {
    let records = record.iter().map(|x| adapt_batch(schema, x)).collect_vec();
    let record = concat_batches(schema, records.iter()).unwrap();
    record
}

#[derive(Debug, Default)]
pub struct MutableBuffer<const N: usize> {
    pub inner: Vec<RecordBatch>,
}

impl<const N: usize> MutableBuffer<N> {
    fn push(&mut self, rb: &RecordBatch) -> Option<Vec<RecordBatch>> {
        if self.inner.len() + rb.num_rows() >= N {
            let left = N - self.inner.len();
            let right = rb.num_rows() - left;
            let left_slice = rb.slice(0, left);
            let right_slice = if left < rb.num_rows() {
                Some(rb.slice(left, right))
            } else {
                None
            };
            self.inner.push(left_slice);
            // take all records
            let src = Vec::with_capacity(self.inner.len());
            let inner = std::mem::replace(&mut self.inner, src);

            if let Some(right_slice) = right_slice {
                self.inner.push(right_slice);
            }

            Some(inner)
        } else {
            self.inner.push(rb.clone());
            None
        }
    }
}<|MERGE_RESOLUTION|>--- conflicted
+++ resolved
@@ -31,18 +31,12 @@
 use arrow_select::concat::concat_batches;
 use chrono::Utc;
 use itertools::Itertools;
-<<<<<<< HEAD
-use tracing::error;
-
-use crate::{parseable::ARROW_FILE_EXTENSION, utils::arrow::adapt_batch};
-=======
 use tracing::{error, warn};
 
 use crate::{
     parseable::{ARROW_FILE_EXTENSION, PART_FILE_EXTENSION},
     utils::{arrow::adapt_batch, time::TimeRange},
 };
->>>>>>> d147f48c
 
 use super::StagingError;
 
@@ -53,26 +47,6 @@
 }
 
 pub struct DiskWriter {
-<<<<<<< HEAD
-    pub inner: StreamWriter<BufWriter<File>>,
-    pub path: PathBuf,
-}
-
-impl DiskWriter {
-    pub fn new(path: PathBuf, schema: &Schema) -> Result<Self, StagingError> {
-        let file = OpenOptions::new().create(true).append(true).open(&path)?;
-
-        let inner = StreamWriter::try_new_buffered(file, schema)?;
-
-        Ok(Self { inner, path })
-    }
-
-    pub fn write(&mut self, rb: &RecordBatch) -> Result<(), StagingError> {
-        self.inner.write(rb).map_err(StagingError::Arrow)
-    }
-
-    pub fn finish(&mut self) {
-=======
     inner: StreamWriter<BufWriter<File>>,
     path: PathBuf,
     range: TimeRange,
@@ -110,7 +84,6 @@
 impl Drop for DiskWriter {
     /// Write the continuation bytes and mark the file as done, rename to `.data.arrows`
     fn drop(&mut self) {
->>>>>>> d147f48c
         if let Err(err) = self.inner.finish() {
             error!("Couldn't finish arrow file {:?}, error = {err}", self.path);
             return;
@@ -118,27 +91,15 @@
 
         let mut arrow_path = self.path.to_owned();
         arrow_path.set_extension(ARROW_FILE_EXTENSION);
-<<<<<<< HEAD
-=======
 
         if arrow_path.exists() {
             warn!("File {arrow_path:?} exists and will be overwritten");
         }
 
->>>>>>> d147f48c
         if let Err(err) = std::fs::rename(&self.path, &arrow_path) {
             error!("Couldn't rename file {:?}, error = {err}", self.path);
         }
     }
-<<<<<<< HEAD
-}
-
-impl Drop for DiskWriter {
-    fn drop(&mut self) {
-        self.finish();
-    }
-=======
->>>>>>> d147f48c
 }
 
 /// Structure to keep recordbatches in memory.

--- conflicted
+++ resolved
@@ -162,23 +162,7 @@
             ));
         };
 
-<<<<<<< HEAD
-        // add the p_timestamp field to the event schema to the 0th index
-        schema.insert(
-            0,
-            Arc::new(Field::new(
-                DEFAULT_TIMESTAMP_KEY,
-                DataType::Timestamp(TimeUnit::Millisecond, None),
-                true,
-            )),
-        );
-
         if !is_schema_matching(&schema, storage_schema, static_schema_flag) {
-=======
-        // prepare the record batch and new fields to be added
-        let mut new_schema = Arc::new(Schema::new(schema));
-        if !Self::is_schema_matching(new_schema.clone(), storage_schema, static_schema_flag) {
->>>>>>> 6fe35a6b
             return Err(anyhow!("Schema mismatch"));
         }
 
@@ -192,7 +176,6 @@
         );
 
         let rb = Self::decode(data, new_schema.clone())?;
-
         let rb = add_parseable_fields(rb, p_timestamp, p_custom_fields)?;
 
         Ok((rb, is_first))

--- conflicted
+++ resolved
@@ -14,12 +14,7 @@
 # along with this program.  If not, see <http://www.gnu.org/licenses/>.
 
 # build stage
-<<<<<<< HEAD
-FROM rust:1.83.0-alpine AS builder
-=======
-FROM  rust:1.84.0-bookworm AS builder
-
->>>>>>> 523ecc76
+FROM rust:1.84.0-alpine AS builder
 
 LABEL org.opencontainers.image.title="Parseable"
 LABEL maintainer="Parseable Team <hi@parseable.io>"

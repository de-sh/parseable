[package]
name = "parseable"
version = "1.7.3"
authors = ["Parseable Team <hi@parseable.com>"]
edition = "2021"
rust-version = "1.83.0"
categories = ["logging", "observability", "log analytics"]
build = "build.rs"

[dependencies]
# Arrow and DataFusion ecosystem
arrow-array = { version = "53.0.0" }
arrow-flight = { version = "53.0.0", features = ["tls"] }
arrow-ipc = { version = "53.0.0", features = ["zstd"] }
arrow-json = "53.0.0"
arrow-schema = { version = "53.0.0", features = ["serde"] }
arrow-select = "53.0.0"
datafusion = "44.0.0"
object_store = { version = "0.11.2", features = ["cloud", "aws", "azure"] }
parquet = "53.0.0"

# Web server and HTTP-related
actix-cors = "0.7.0"
actix-web = { version = "4.9.0", features = ["rustls-0_22"] }
actix-web-httpauth = "0.8"
actix-web-prometheus = { version = "0.1" }
actix-web-static-files = "4.0"
http = "0.2.7"
http-auth-basic = "0.3.3"
tonic = { version = "0.12.3", features = ["tls", "transport", "gzip", "zstd"] }
tonic-web = "0.12.3"
tower-http = { version = "0.6.1", features = ["cors"] }
url = "2.4.0"

# Connectors dependencies
rdkafka = { version = "0.37", optional = true, features = ["cmake-build", "tracing", "libz-static"] }

# Authentication and Security
argon2 = "0.5.0"
base64 = "0.22.0"
cookie = "0.18.1"
hex = "0.4"
openid = { version = "0.15.0", default-features = false, features = ["rustls"] }
rustls = "0.22.4"
rustls-pemfile = "2.1.2"
sha2 = "0.10.8"

# Serialization and Data Formats
byteorder = "1.4.3"
serde = { version = "1.0", features = ["rc", "derive"] }
serde_json = "1.0"
serde_repr = "0.1.17"

# Async and Runtime
async-trait = "0.1"
futures = "0.3"
futures-util = "0.3"
tokio = { version = "^1.43", default-features = false, features = [
    "sync",
    "macros",
    "fs",
    "rt-multi-thread",
] }
tokio-stream = { version = "0.1", features = ["fs"] }
tokio-util = { version = "0.7" }

# Logging and Metrics
opentelemetry-proto = { git = "https://github.com/parseablehq/opentelemetry-rust", branch = "fix-metrics-u64-serialization" }
prometheus = { version = "0.13", features = ["process"] }
prometheus-parse = "0.2.5"
tracing = "0.1"
tracing-subscriber = { version = "0.3", features = ["env-filter", "time"] }

# Time and Date
chrono = "0.4"
chrono-humanize = "0.2"
humantime = "2.1.0"
humantime-serde = "1.1"

# File System and I/O
fs_extra = "1.3"
path-clean = "1.0.1"
relative-path = { version = "1.7", features = ["serde"] }

# CLI and System
clap = { version = "4.5", default-features = false, features = [
    "std",
    "color",
    "help",
    "derive",
    "env",
    "cargo",
    "error-context",
] }
crossterm = "0.28.1"
hostname = "0.4.0"
human-size = "0.4"
num_cpus = "1.15"
<<<<<<< HEAD
sysinfo = "0.33.1"
=======
sysinfo = "0.31.4"
>>>>>>> 1c001c88
uptime_lib = "0.3.0"

# Utility Libraries
anyhow = { version = "1.0", features = ["backtrace"] }
bytes = "1.4"
clokwerk = "0.4"
<<<<<<< HEAD
derive_more = { version = "1", features = ["full"] }
itertools = "0.14"
=======
derive_more = "0.99.18"
itertools = "0.13.0"
>>>>>>> 1c001c88
lazy_static = "1.4"
nom = "7.1.3"
once_cell = "1.17.1"
rand = "0.8.5"
regex = "1.7.3"
reqwest = { version = "0.11.27", default-features = false, features = [
    "rustls-tls",
    "json",
    "gzip",
    "brotli",
] } # cannot update cause rustls is not latest `see rustls`
semver = "1.0"
static-files = "0.2"
thiserror = "2.0"
ulid = { version = "1.0", features = ["serde"] }
xxhash-rust = { version = "0.8", features = ["xxh3"] }

[build-dependencies]
<<<<<<< HEAD
cargo_toml = "0.21"
=======
cargo_toml = "0.20.1"
>>>>>>> 1c001c88
sha1_smol = { version = "1.0", features = ["std"] }
static-files = "0.2"
ureq = "2.12"
url = "2.5"
vergen = { version = "9.0", features = ["build", "cargo", "rustc", "si"] }
vergen-gitcl = { version = "1.0", features = ["build", "cargo", "rustc", "si"] }
zip = { version = "2.2", default-features = false, features = ["deflate"] }
anyhow = "1.0"

[dev-dependencies]
rstest = "0.23.0"
arrow = "53.0.0"

[package.metadata.parseable_ui]
assets-url = "https://github.com/parseablehq/console/releases/download/v0.9.18/build.zip"
assets-sha1 = "4516db38c8e556707b29b33569f9b1e53d5165f2"

[features]
debug = []

rdkafka-ssl-vendored = ["rdkafka", "rdkafka/ssl-vendored"]
rdkafka-ssl = ["rdkafka", "rdkafka/ssl"]
rdkafka-sasl = ["rdkafka", "rdkafka/sasl"]

[profile.release-lto]
inherits = "release"
lto = "fat"
codegen-units = 1<|MERGE_RESOLUTION|>--- conflicted
+++ resolved
@@ -27,6 +27,7 @@
 actix-web-static-files = "4.0"
 http = "0.2.7"
 http-auth-basic = "0.3.3"
+mime = "0.3.17"
 tonic = { version = "0.12.3", features = ["tls", "transport", "gzip", "zstd"] }
 tonic-web = "0.12.3"
 tower-http = { version = "0.6.1", features = ["cors"] }
@@ -96,24 +97,15 @@
 hostname = "0.4.0"
 human-size = "0.4"
 num_cpus = "1.15"
-<<<<<<< HEAD
 sysinfo = "0.33.1"
-=======
-sysinfo = "0.31.4"
->>>>>>> 1c001c88
 uptime_lib = "0.3.0"
 
 # Utility Libraries
 anyhow = { version = "1.0", features = ["backtrace"] }
 bytes = "1.4"
 clokwerk = "0.4"
-<<<<<<< HEAD
 derive_more = { version = "1", features = ["full"] }
 itertools = "0.14"
-=======
-derive_more = "0.99.18"
-itertools = "0.13.0"
->>>>>>> 1c001c88
 lazy_static = "1.4"
 nom = "7.1.3"
 once_cell = "1.17.1"
@@ -132,11 +124,7 @@
 xxhash-rust = { version = "0.8", features = ["xxh3"] }
 
 [build-dependencies]
-<<<<<<< HEAD
 cargo_toml = "0.21"
-=======
-cargo_toml = "0.20.1"
->>>>>>> 1c001c88
 sha1_smol = { version = "1.0", features = ["std"] }
 static-files = "0.2"
 ureq = "2.12"
